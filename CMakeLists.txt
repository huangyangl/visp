--- conflicted
+++ resolved
@@ -520,12 +520,8 @@
 VP_OPTION(USE_UEYE        Ueye        ""    "Include uEye SDK support for IDS cameras" "" ON IF NOT WINRT AND NOT IOS)
 VP_OPTION(USE_COMEDI      Comedi      ""    "Include comedi (linux control and measurement device interface) support" "" ON IF NOT WINRT AND NOT IOS)
 VP_OPTION(USE_FTIITSDK    FTIITSDK    ""    "Include IIT force-torque SDK support" "" ON IF NOT WINRT AND NOT IOS)
-<<<<<<< HEAD
 VP_OPTION(USE_BICLOPS     BICLOPS     ""    "Include biclops support"          "" ON IF NOT WINRT AND NOT IOS)
 VP_OPTION(USE_RAPA_POLOLU_MAESTRO     MyRapaPololuMaestro     ""    "Include Rapa Pololu Maestro 3rd party" "" ON IF UNIX)
-=======
-VP_OPTION(USE_BICLOPS     BICLOPS     ""    "Include Biclops support"          "" ON IF NOT WINRT AND NOT IOS)
->>>>>>> c75b063d
 VP_OPTION(USE_PTU46       PTU46       ""    "Include ptu-46 support"           "" ON IF UNIX AND NOT WINRT AND NOT IOS)
 VP_OPTION(USE_FLIRPTUSDK  FlirPtuSDK  ""    "Include Flir PTU SDK support"     "" ON IF NOT WINRT AND NOT IOS)
 VP_OPTION(USE_CMU1394     CMU1394     ""    "Include cmu1494 support"          "" ON IF WIN32 AND NOT WINRT AND NOT IOS)
@@ -921,12 +917,8 @@
 VP_SET(VISP_HAVE_FRANKA      TRUE IF (BUILD_MODULE_visp_robot AND USE_FRANKA))
 VP_SET(VISP_HAVE_JACOSDK     TRUE IF (BUILD_MODULE_visp_robot AND USE_JACOSDK))
 VP_SET(VISP_HAVE_MAVSDK      TRUE IF (BUILD_MODULE_visp_robot AND USE_MAVSDK))
-<<<<<<< HEAD
 VP_SET(VISP_HAVE_BICLOPS     TRUE IF (BUILD_MODULE_visp_robot AND USE_BICLOPS))
 VP_SET(VISP_HAVE_RAPA_POLOLU_MAESTRO     TRUE IF (BUILD_MODULE_visp_robot AND USE_RAPA_POLOLU_MAESTRO))
-=======
-VP_SET(VISP_HAVE_BICLOPS     TRUE IF (BUILD_MODULE_visp_robot AND USE_BICLOPS AND USE_THREADS))
->>>>>>> c75b063d
 VP_SET(VISP_HAVE_PTU46       TRUE IF (BUILD_MODULE_visp_robot AND USE_PTU46))
 VP_SET(VISP_HAVE_FLIR_PTU_SDK TRUE IF (BUILD_MODULE_visp_robot AND USE_FLIRPTUSDK))
 VP_SET(VISP_HAVE_ARSDK       TRUE IF (BUILD_MODULE_visp_robot AND USE_ARSDK))
