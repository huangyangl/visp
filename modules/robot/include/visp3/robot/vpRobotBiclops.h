/*
 * ViSP, open source Visual Servoing Platform software.
 * Copyright (C) 2005 - 2023 by Inria. All rights reserved.
 *
 * This software is free software; you can redistribute it and/or modify
 * it under the terms of the GNU General Public License as published by
 * the Free Software Foundation; either version 2 of the License, or
 * (at your option) any later version.
 * See the file LICENSE.txt at the root directory of this source
 * distribution for additional information about the GNU GPL.
 *
 * For using ViSP with software that can not be combined with the GNU
 * GPL, please contact Inria about acquiring a ViSP Professional
 * Edition License.
 *
 * See https://visp.inria.fr for more information.
 *
 * This software was developed at:
 * Inria Rennes - Bretagne Atlantique
 * Campus Universitaire de Beaulieu
 * 35042 Rennes Cedex
 * France
 *
 * If you have questions regarding the use of this file, please contact
 * Inria at visp@inria.fr
 *
 * This file is provided AS IS with NO WARRANTY OF ANY KIND, INCLUDING THE
 * WARRANTY OF DESIGN, MERCHANTABILITY AND FITNESS FOR A PARTICULAR PURPOSE.
 *
 * Description:
 * Interface for the Biclops robot.
 */

#ifndef _vpRobotBiclops_h_
#define _vpRobotBiclops_h_

#include <visp3/core/vpConfig.h>

#ifdef VISP_HAVE_BICLOPS

/* ------------------------------------------------------------------------ */
/* --- INCLUDES ----------------------------------------------------------- */
/* ------------------------------------------------------------------------ */

/* --- GENERAL --- */
#include <iostream>
#include <thread>
#include <stdio.h>

/* --- ViSP --- */
#include <visp3/core/vpColVector.h>
#include <visp3/core/vpVelocityTwistMatrix.h>
#include <visp3/robot/vpBiclops.h>
#include <visp3/robot/vpRobot.h>
#include <visp3/robot/vpRobotBiclopsController.h>

/* ------------------------------------------------------------------------ */
/* --- CLASS -------------------------------------------------------------- */
/* ------------------------------------------------------------------------ */

/*!
 * \class vpRobotBiclops
 *
 * \ingroup group_robot_real_ptu
 *
 * \brief Interface for the biclops, pan, tilt head control.
 *
 * Two different models are proposed and can be set using vpBiclops::DenavitHartenbergModel.
 * The vpBiclops::DH1 and vpBiclops::DH2 model differ in the orientation of the tilt axis.
 * The following image gives the location of the end-effector frame and a potential camera frame.
 *
 * \image html img-biclops-frames.jpg Biclops PT models
 *
 * See http://www.traclabs.com/biclopspt.html for more details.
 *
 * This class provide a position and a speed control interface for the biclops
 * head. To manage the biclops joint limits in speed control, a control loop is
 * running in a separate thread implemented in vpRobotBiclopsSpeedControlLoop().
 *
 * \warning Velocity control mode is not exported from the top-level Biclops
 * API class provided by Traclabs. That means that there is no protection in
 * this mode to prevent an axis from striking its hard limit. In position mode,
 * Traclabs put soft limits in that keep any command from driving to a position
 * too close to the hard limits. In velocity mode this protection does not
 * exist in the current API.
 *
 * \warning With the understanding that hitting the hard limits at full
 * speed/power can damage the unit, damage due to velocity mode commanding is
 * under user responsibility.
 */
class VISP_EXPORT vpRobotBiclops : public vpBiclops, public vpRobot
{
public:
  static const double defaultPositioningVelocity;

  /*!
   * Default constructor.
   *
   * Does nothing more than setting the default configuration file
   * to `/usr/share/BiclopsDefault.cfg`.
   *
   * As shown in the following example, the turret need to be initialized
   * using init() function.
   *
   * \code
   * #include <visp3/robot/vpRobotBiclops.h>
   *
   * int main()
   * {
   * #ifdef VISP_HAVE_BICLOPS
<<<<<<< HEAD
   *   vpRobotBiclops robot; // Use the default config file in /usr/share/BiclopsDefault.cfg"
   *
   *   // Specify the config file location
   *   robot.setConfigFile("/usr/share/BiclopsDefault.cfg"); // Not mandatory since the file is the default one
=======
   *   vpRobotBiclops robot; // Use the default config file in /usr/share/BiclopsDefault.cfg
>>>>>>> 8d77e0e7
   *
   *   // Initialize the head
   *   robot.init();
   *
   *   // Move the robot to a specified pan and tilt
<<<<<<< HEAD
   *   robot.setRobotState(vpRobot::STATE_POSITION_CONTROL) ;
   *   vpColVector q(2);
   *   q[0] = vpMath::rad(20); // pan
   *   q[1] = vpMath::rad(40); // tilt
   *   robot.setPosition(vpRobot::JOINT_STATE, q);
=======
   *   robot.setRobotState(vpRobot::STATE_POSITION_CONTROL);
   *   vpColVector q(2);
   *   q[0] = vpMath::rad(20); // pan
   *   q[1] = vpMath::rad(40); // tilt
   *   robot.setPosition(vpRobot::ARTICULAR_FRAME, q);
>>>>>>> 8d77e0e7
   * #endif
   *   return 0;
   * }
   * \endcode
   */
  vpRobotBiclops();

  /*!
<<<<<<< HEAD
   * Constructor that initialize the biclops pan, tilt head by reading the
   * configuration file provided by Traclabs and do the homing sequence.
=======
   * Constructor that initialize the Biclops pan, tilt head by reading the
   * configuration file provided by Traclabs
   * and do the homing sequence.
>>>>>>> 8d77e0e7
   *
   * The following example shows how to use the constructor.
   *
   * \code
   * #include <visp3/robot/vpRobotBiclops.h>
   *
   * int main()
   * {
   * #ifdef VISP_HAVE_BICLOPS
   *   // Specify the config file location and initialize the turret
   *   vpRobotBiclops robot("/usr/share/BiclopsDefault.cfg");
   *
   *   // Move the robot to a specified pan and tilt
<<<<<<< HEAD
   *   robot.setRobotState(vpRobot::STATE_POSITION_CONTROL) ;
=======
   *   robot.setRobotState(vpRobot::STATE_POSITION_CONTROL);
>>>>>>> 8d77e0e7
   *
   *   vpColVector q(2);
   *   q[0] = vpMath::rad(-20); // pan
   *   q[1] = vpMath::rad(10); // tilt
<<<<<<< HEAD
   *   robot.setPosition(vpRobot::JOINT_STATE, q);
=======
   *   robot.setPosition(vpRobot::ARTICULAR_FRAME, q);
>>>>>>> 8d77e0e7
   * #endif
   *   return 0;
   * }
   * \endcode
   */
  explicit vpRobotBiclops(const std::string &filename);

  /*!
   * Destructor.
   * Wait the end of the control thread.
   */
  virtual ~vpRobotBiclops();

  /*!
   * Set the Biclops config filename.
   * Check if the config file exists and initialize the head.
   *
   * \exception vpRobotException::constructionError If the config file cannot be
   * opened.
   */
  void init();

  /*!
   * Get the homogeneous matrix corresponding to the transformation between the
   * camera frame and the end effector frame. The end effector frame is located
   * on the tilt axis.
   *
<<<<<<< HEAD
   * \param cMe :  Homogeneous matrix between camera and end effector frame.
=======
   * \param cMe : Homogeneous matrix between camera and end effector frame.
>>>>>>> 8d77e0e7
   */
  void get_cMe(vpHomogeneousMatrix &cMe) const;

  /*!
   * Get the twist matrix corresponding to the transformation between the
   * camera frame and the end effector frame. The end effector frame is located
   * on the tilt axis.
   *
<<<<<<< HEAD
   * \param _cVe : Twist transformation between camera and end effector frame to
   * express a velocity skew from end effector frame in camera frame.
   */
  void get_cVe(vpVelocityTwistMatrix &_cVe) const;
=======
   * \param cVe : Twist transformation between camera and end effector frame to
   * express a velocity skew from end effector frame in camera frame.
   */
  void get_cVe(vpVelocityTwistMatrix &cVe) const;
>>>>>>> 8d77e0e7

  /*!
   * Get the robot jacobian expressed in the end-effector frame.
   *
   * \warning Re is not the embedded camera frame. It corresponds to the frame
   * associated to the tilt axis (see also get_cMe).
   *
<<<<<<< HEAD
   * \param _eJe : Jacobian between end effector frame and end effector frame (on
   * tilt axis).
   */
  void get_eJe(vpMatrix &_eJe);
=======
   * \param eJe : Jacobian between end effector frame and end effector frame (on
   * tilt axis).
   */
  void get_eJe(vpMatrix &eJe);
>>>>>>> 8d77e0e7

  /*!
   * Get the robot jacobian expressed in the robot reference frame
   *
<<<<<<< HEAD
   * \param _fJe : Jacobian between reference frame (or fix frame) and end
   * effector frame (on tilt axis).
   */
  void get_fJe(vpMatrix &_fJe);
=======
   * \param fJe : Jacobian between reference frame (or fix frame) and end
   * effector frame (on tilt axis).
   */
  void get_fJe(vpMatrix &fJe);
>>>>>>> 8d77e0e7

  /*!
   * Get the robot displacement since the last call of this method.
   *
   * \warning The first call of this method gives not a good value for the
   * displacement.
   *
   * \param frame The frame in which the measured displacement is expressed.
   *
   * \param d The displacement:
<<<<<<< HEAD
   * - In joint state, the dimension of q is 2  (the number of axis of the robot)
   *   with respectively d[0] (pan displacement), d[1] (tilt displacement).
=======
   *
   * - In joint state, the dimension of q is 2  (the number of axis of the robot)
   *   with respectively d[0] (pan displacement), d[1] (tilt displacement).
   *
>>>>>>> 8d77e0e7
   * - In camera frame, the dimension of d is 6 (tx, ty, ty, tux, tuy, tuz).
   *   Translations are expressed in meters, rotations in radians with the theta U
   *   representation.
   *
   * \exception vpRobotException::wrongStateError If a not supported frame type
   * is given.
   */
  void getDisplacement(const vpRobot::vpControlFrameType frame, vpColVector &d);

  /*!
<<<<<<< HEAD
   * Return the joint position of each axis.
   * - In positioning control mode, call vpRobotBiclopsController::getPosition()
   * - In speed control mode, call vpRobotBiclopsController::getActualPosition()
   *
   * \param frame : Control frame. This biclops head can only be controlled in
   * joint.
=======
   * Return the position of each axis.
   * - In positioning control mode, call vpRobotBiclopsController::getPosition()
   * - In speed control mode, call vpRobotBiclopsController::getActualPosition()
   *
   * \param frame : Control frame. This Biclops head can only be controlled in
   * joint state.
>>>>>>> 8d77e0e7
   *
   * \param q : The position of the axis in radians.
   *
   * \exception vpRobotException::wrongStateError : If a not supported frame type
   * is given.
   */
  void getPosition(const vpRobot::vpControlFrameType frame, vpColVector &q);

  /*!
   * Get the velocity in % used for a position control.
   *
   * \return Positioning velocity in [0, 100.0]. The
   * maximum positioning velocity is given vpBiclops::speedLimit.
   */
  double getPositioningVelocity(void);

  /*!
   * Get the joint velocity.
   *
   * \param frame : Control frame. This head can only be controlled in joint state.
   *
   * \param q_dot : The measured joint velocity in rad/s.
   *
   * \exception vpRobotException::wrongStateError : If a not supported frame type
   * is given.
   */
  void getVelocity(const vpRobot::vpControlFrameType frame, vpColVector &q_dot);

  /*!
   * Return the joint velocity.
   *
   * \param frame : Control frame. This head can only be controlled in joint state.
   *
   * \return The measured joint velocity in rad/s.
   *
   * \exception vpRobotException::wrongStateError : If a not supported frame type
   * is given.
   */
  vpColVector getVelocity(const vpRobot::vpControlFrameType frame);

  /*!
<<<<<<< HEAD
   * Get a joint position from the position file.
   *
   * \param filename : Position file.
   *
   * \param q : The joint position read in the file.
   *
   * \code
   * # Example of biclops position file
   * # The axis positions must be preceded by R:
=======
   * Get joint positions from the position file.
   *
   * \param filename : Position file.
   *
   * \param q : The joint positions read in the file.
   *
   * \code
   * # Example of Biclops position file
   * # The axis positions must be preceeded by R:
>>>>>>> 8d77e0e7
   * # First value : pan  joint position in degrees
   * # Second value: tilt joint position in degrees
   * R: 15.0 5.0
   * \endcode
   *
   * \return true if a position was found, false otherwise.
   */
  bool readPositionFile(const std::string &filename, vpColVector &q);

  /*!
   * Set the Biclops config filename.
   */
  void setConfigFile(const std::string &filename = "/usr/share/BiclopsDefault.cfg");

  /*!
   * Move the robot in position control.
   *
   * \warning This method is blocking. That mean that it waits the end of the
   * positioning.
   *
<<<<<<< HEAD
   * \param frame : Control frame. This biclops head can only be controlled in
   * joint state.
   *
   * \param q : The joint position to set for each axis in radians.
=======
   * \param frame : Control frame. This Biclops head can only be controlled in
   * joint state.
   *
   * \param q : The position to set for each axis in radians.
>>>>>>> 8d77e0e7
   *
   * \exception vpRobotException::wrongStateError : If a not supported frame
   * type is given.
   */
  void setPosition(const vpRobot::vpControlFrameType frame, const vpColVector &q);

  /*!
   * Move the robot in position control.
   *
   * \warning This method is blocking. That mean that it wait the end of the
   * positioning.
   *
<<<<<<< HEAD
   * \param frame : Control frame. This biclops head can only be controlled in
   * joint state.
   *
   * \param q1 : The pan joint position to set in radians.
   * \param q2 : The tilt joint position to set in radians.
=======
   * \param frame : Control frame. This Biclops head can only be controlled in
   * joint state.
   *
   * \param q1 : The pan position to set in radians.
   * \param q2 : The tilt position to set in radians.
>>>>>>> 8d77e0e7
   *
   * \exception vpRobotException::wrongStateError : If a not supported frame
   * type is given.
   */
  void setPosition(const vpRobot::vpControlFrameType frame, const double &q1, const double &q2);

  /*!
   * Read the content of the position file and moves to head to joint
<<<<<<< HEAD
   * position.
=======
   * positions.
>>>>>>> 8d77e0e7
   *
   * \param filename : Position filename
   *
   * \exception vpRobotException::readingParametersError : If the joint
<<<<<<< HEAD
   * position cannot be read from file.
=======
   * positions cannot be read from file.
>>>>>>> 8d77e0e7
   *
   * \sa readPositionFile()
   */
  void setPosition(const std::string &filename);

  /*!
   * Set the velocity used for a position control.
   *
   * \param velocity : Velocity in % of the maximum velocity between [0,100]. The
   * maximum velocity is given vpBiclops::speedLimit.
   */
  void setPositioningVelocity(double velocity);

  /*!
   * Change the state of the robot either to stop them, or to set position or
   * speed control.
   */
  vpRobot::vpRobotStateType setRobotState(const vpRobot::vpRobotStateType newState);

  /*!
   * Send a velocity on each axis.
   *
<<<<<<< HEAD
   * \param frame : Control frame. This biclops head can only be controlled in
=======
   * \param frame : Control frame. This Biclops head can only be controlled in
>>>>>>> 8d77e0e7
   * joint state. Be aware, the camera frame (vpRobot::CAMERA_FRAME), the reference
   * frame (vpRobot::REFERENCE_FRAME), end-effector frame (vpRobot::END_EFFECTOR_FRAME)
   * and the mixt frame (vpRobot::MIXT_FRAME) are not implemented.
   *
<<<<<<< HEAD
   * \param q_dot : The desired joint velocity of the axis in rad/s. \f$ \dot
=======
   * \param q_dot : The desired joint velocities for each axis in rad/s. \f$ \dot
>>>>>>> 8d77e0e7
   * {r} = [\dot{q}_1, \dot{q}_2]^t \f$ with \f$ \dot{q}_1 \f$ the pan of the
   * camera and \f$ \dot{q}_2\f$ the tilt of the camera.
   *
   * \exception vpRobotException::wrongStateError : If a the robot is not
   * configured to handle a velocity. The robot can handle a velocity only if the
   * velocity control mode is set. For that, call setRobotState(
   * vpRobot::STATE_VELOCITY_CONTROL) before setVelocity().
   *
   * \exception vpRobotException::wrongStateError : If a not supported frame type
   * (vpRobot::CAMERA_FRAME, vpRobot::REFERENCE_FRAME, vpRobot::END_EFFECTOR_FRAME
   * or vpRobot::MIXT_FRAME) is given.
   *
   * \warning Velocities could be saturated if one of them exceed the maximal
   * authorized speed (see vpRobot::maxRotationVelocity).
   */
  void setVelocity(const vpRobot::vpControlFrameType frame, const vpColVector &q_dot);

  /*!
   * Halt all the axis.
   */
  void stopMotion();

  /*
<<<<<<< HEAD
   * Control loop to manage the biclops joint limits in speed control.
=======
   * Control loop to manage the Biclops joint limits in speed control.
>>>>>>> 8d77e0e7
   *
   * This control loop is running in a separate thread in order to detect each 5
   * ms joint limits during the speed control. If a joint limit is detected the
   * axis should be halted.
   *
   * \warning Velocity control mode is not exported from the top-level Biclops
   * API class provided by Traclabs. That means that there is no protection in
   * this mode to prevent an axis from striking its hard limit. In position mode,
   * Traclabs put soft limits in that keep any command from driving to a position
   * too close to the hard limits. In velocity mode this protection does not
   * exist in the current API.
   *
   * \warning With the understanding that hitting the hard limits at full
   * speed/power can damage the unit, damage due to velocity mode commanding is
   * under user responsibility.
   */
  static void *vpRobotBiclopsSpeedControlLoop(void *arg);

private:
<<<<<<< HEAD
  static bool m_robotAlreadyCreated;
  pthread_t m_control_thread;

  std::string m_configfile; //!< Biclops config file
=======
  std::thread m_control_thread;

  std::string m_configfile; // Biclops config file
>>>>>>> 8d77e0e7

  vpRobotBiclopsController m_controller;

  double m_positioningVelocity;
  vpColVector m_q_previous;
<<<<<<< HEAD
  bool m_controlThreadCreated;
=======
>>>>>>> 8d77e0e7

  // private:
  //#ifndef DOXYGEN_SHOULD_SKIP_THIS
  //  /*! \brief No copy constructor allowed.   */
  //  vpRobotBiclops(const vpRobotBiclops &)
  //    : vpBiclops(), vpRobot(), m_control_thread(), m_controller(),
<<<<<<< HEAD
  //      m_positioningVelocity(0), m_q_previous(), m_controlThreadCreated(false)
=======
  //      m_positioningVelocity(0), m_q_previous()
>>>>>>> 8d77e0e7
  //  {
  //    throw vpException(vpException::functionNotImplementedError, "Not
  //    implemented!");
  //  }
  //  vpRobotBiclops &operator=(const vpRobotBiclops &){
  //    throw vpException(vpException::functionNotImplementedError, "Not
  //    implemented!"); return *this;
  //  }
  //#endif
};

#endif /* #ifndef _vpRobotBiclops_h_ */

#endif<|MERGE_RESOLUTION|>--- conflicted
+++ resolved
@@ -63,7 +63,7 @@
  *
  * \ingroup group_robot_real_ptu
  *
- * \brief Interface for the biclops, pan, tilt head control.
+ * \brief Interface for the Biclops, pan, tilt head control.
  *
  * Two different models are proposed and can be set using vpBiclops::DenavitHartenbergModel.
  * The vpBiclops::DH1 and vpBiclops::DH2 model differ in the orientation of the tilt axis.
@@ -73,7 +73,7 @@
  *
  * See http://www.traclabs.com/biclopspt.html for more details.
  *
- * This class provide a position and a speed control interface for the biclops
+ * This class provide a position and a speed control interface for the Biclops
  * head. To manage the biclops joint limits in speed control, a control loop is
  * running in a separate thread implemented in vpRobotBiclopsSpeedControlLoop().
  *
@@ -108,32 +108,17 @@
    * int main()
    * {
    * #ifdef VISP_HAVE_BICLOPS
-<<<<<<< HEAD
-   *   vpRobotBiclops robot; // Use the default config file in /usr/share/BiclopsDefault.cfg"
-   *
-   *   // Specify the config file location
-   *   robot.setConfigFile("/usr/share/BiclopsDefault.cfg"); // Not mandatory since the file is the default one
-=======
    *   vpRobotBiclops robot; // Use the default config file in /usr/share/BiclopsDefault.cfg
->>>>>>> 8d77e0e7
    *
    *   // Initialize the head
    *   robot.init();
    *
    *   // Move the robot to a specified pan and tilt
-<<<<<<< HEAD
    *   robot.setRobotState(vpRobot::STATE_POSITION_CONTROL) ;
    *   vpColVector q(2);
    *   q[0] = vpMath::rad(20); // pan
    *   q[1] = vpMath::rad(40); // tilt
    *   robot.setPosition(vpRobot::JOINT_STATE, q);
-=======
-   *   robot.setRobotState(vpRobot::STATE_POSITION_CONTROL);
-   *   vpColVector q(2);
-   *   q[0] = vpMath::rad(20); // pan
-   *   q[1] = vpMath::rad(40); // tilt
-   *   robot.setPosition(vpRobot::ARTICULAR_FRAME, q);
->>>>>>> 8d77e0e7
    * #endif
    *   return 0;
    * }
@@ -142,14 +127,9 @@
   vpRobotBiclops();
 
   /*!
-<<<<<<< HEAD
-   * Constructor that initialize the biclops pan, tilt head by reading the
-   * configuration file provided by Traclabs and do the homing sequence.
-=======
    * Constructor that initialize the Biclops pan, tilt head by reading the
    * configuration file provided by Traclabs
    * and do the homing sequence.
->>>>>>> 8d77e0e7
    *
    * The following example shows how to use the constructor.
    *
@@ -163,20 +143,12 @@
    *   vpRobotBiclops robot("/usr/share/BiclopsDefault.cfg");
    *
    *   // Move the robot to a specified pan and tilt
-<<<<<<< HEAD
-   *   robot.setRobotState(vpRobot::STATE_POSITION_CONTROL) ;
-=======
    *   robot.setRobotState(vpRobot::STATE_POSITION_CONTROL);
->>>>>>> 8d77e0e7
    *
    *   vpColVector q(2);
    *   q[0] = vpMath::rad(-20); // pan
    *   q[1] = vpMath::rad(10); // tilt
-<<<<<<< HEAD
    *   robot.setPosition(vpRobot::JOINT_STATE, q);
-=======
-   *   robot.setPosition(vpRobot::ARTICULAR_FRAME, q);
->>>>>>> 8d77e0e7
    * #endif
    *   return 0;
    * }
@@ -204,11 +176,7 @@
    * camera frame and the end effector frame. The end effector frame is located
    * on the tilt axis.
    *
-<<<<<<< HEAD
-   * \param cMe :  Homogeneous matrix between camera and end effector frame.
-=======
    * \param cMe : Homogeneous matrix between camera and end effector frame.
->>>>>>> 8d77e0e7
    */
   void get_cMe(vpHomogeneousMatrix &cMe) const;
 
@@ -217,17 +185,10 @@
    * camera frame and the end effector frame. The end effector frame is located
    * on the tilt axis.
    *
-<<<<<<< HEAD
-   * \param _cVe : Twist transformation between camera and end effector frame to
-   * express a velocity skew from end effector frame in camera frame.
-   */
-  void get_cVe(vpVelocityTwistMatrix &_cVe) const;
-=======
    * \param cVe : Twist transformation between camera and end effector frame to
    * express a velocity skew from end effector frame in camera frame.
    */
   void get_cVe(vpVelocityTwistMatrix &cVe) const;
->>>>>>> 8d77e0e7
 
   /*!
    * Get the robot jacobian expressed in the end-effector frame.
@@ -235,32 +196,18 @@
    * \warning Re is not the embedded camera frame. It corresponds to the frame
    * associated to the tilt axis (see also get_cMe).
    *
-<<<<<<< HEAD
-   * \param _eJe : Jacobian between end effector frame and end effector frame (on
-   * tilt axis).
-   */
-  void get_eJe(vpMatrix &_eJe);
-=======
    * \param eJe : Jacobian between end effector frame and end effector frame (on
    * tilt axis).
    */
   void get_eJe(vpMatrix &eJe);
->>>>>>> 8d77e0e7
 
   /*!
    * Get the robot jacobian expressed in the robot reference frame
    *
-<<<<<<< HEAD
-   * \param _fJe : Jacobian between reference frame (or fix frame) and end
-   * effector frame (on tilt axis).
-   */
-  void get_fJe(vpMatrix &_fJe);
-=======
    * \param fJe : Jacobian between reference frame (or fix frame) and end
    * effector frame (on tilt axis).
    */
   void get_fJe(vpMatrix &fJe);
->>>>>>> 8d77e0e7
 
   /*!
    * Get the robot displacement since the last call of this method.
@@ -271,15 +218,10 @@
    * \param frame The frame in which the measured displacement is expressed.
    *
    * \param d The displacement:
-<<<<<<< HEAD
+   *
    * - In joint state, the dimension of q is 2  (the number of axis of the robot)
    *   with respectively d[0] (pan displacement), d[1] (tilt displacement).
-=======
-   *
-   * - In joint state, the dimension of q is 2  (the number of axis of the robot)
-   *   with respectively d[0] (pan displacement), d[1] (tilt displacement).
-   *
->>>>>>> 8d77e0e7
+   *
    * - In camera frame, the dimension of d is 6 (tx, ty, ty, tux, tuy, tuz).
    *   Translations are expressed in meters, rotations in radians with the theta U
    *   representation.
@@ -290,21 +232,12 @@
   void getDisplacement(const vpRobot::vpControlFrameType frame, vpColVector &d);
 
   /*!
-<<<<<<< HEAD
-   * Return the joint position of each axis.
-   * - In positioning control mode, call vpRobotBiclopsController::getPosition()
-   * - In speed control mode, call vpRobotBiclopsController::getActualPosition()
-   *
-   * \param frame : Control frame. This biclops head can only be controlled in
-   * joint.
-=======
    * Return the position of each axis.
    * - In positioning control mode, call vpRobotBiclopsController::getPosition()
    * - In speed control mode, call vpRobotBiclopsController::getActualPosition()
    *
    * \param frame : Control frame. This Biclops head can only be controlled in
    * joint state.
->>>>>>> 8d77e0e7
    *
    * \param q : The position of the axis in radians.
    *
@@ -346,17 +279,6 @@
   vpColVector getVelocity(const vpRobot::vpControlFrameType frame);
 
   /*!
-<<<<<<< HEAD
-   * Get a joint position from the position file.
-   *
-   * \param filename : Position file.
-   *
-   * \param q : The joint position read in the file.
-   *
-   * \code
-   * # Example of biclops position file
-   * # The axis positions must be preceded by R:
-=======
    * Get joint positions from the position file.
    *
    * \param filename : Position file.
@@ -366,7 +288,6 @@
    * \code
    * # Example of Biclops position file
    * # The axis positions must be preceeded by R:
->>>>>>> 8d77e0e7
    * # First value : pan  joint position in degrees
    * # Second value: tilt joint position in degrees
    * R: 15.0 5.0
@@ -387,17 +308,10 @@
    * \warning This method is blocking. That mean that it waits the end of the
    * positioning.
    *
-<<<<<<< HEAD
    * \param frame : Control frame. This biclops head can only be controlled in
    * joint state.
    *
    * \param q : The joint position to set for each axis in radians.
-=======
-   * \param frame : Control frame. This Biclops head can only be controlled in
-   * joint state.
-   *
-   * \param q : The position to set for each axis in radians.
->>>>>>> 8d77e0e7
    *
    * \exception vpRobotException::wrongStateError : If a not supported frame
    * type is given.
@@ -410,19 +324,11 @@
    * \warning This method is blocking. That mean that it wait the end of the
    * positioning.
    *
-<<<<<<< HEAD
    * \param frame : Control frame. This biclops head can only be controlled in
    * joint state.
    *
    * \param q1 : The pan joint position to set in radians.
    * \param q2 : The tilt joint position to set in radians.
-=======
-   * \param frame : Control frame. This Biclops head can only be controlled in
-   * joint state.
-   *
-   * \param q1 : The pan position to set in radians.
-   * \param q2 : The tilt position to set in radians.
->>>>>>> 8d77e0e7
    *
    * \exception vpRobotException::wrongStateError : If a not supported frame
    * type is given.
@@ -431,20 +337,12 @@
 
   /*!
    * Read the content of the position file and moves to head to joint
-<<<<<<< HEAD
    * position.
-=======
-   * positions.
->>>>>>> 8d77e0e7
    *
    * \param filename : Position filename
    *
    * \exception vpRobotException::readingParametersError : If the joint
-<<<<<<< HEAD
-   * position cannot be read from file.
-=======
    * positions cannot be read from file.
->>>>>>> 8d77e0e7
    *
    * \sa readPositionFile()
    */
@@ -467,20 +365,12 @@
   /*!
    * Send a velocity on each axis.
    *
-<<<<<<< HEAD
    * \param frame : Control frame. This biclops head can only be controlled in
-=======
-   * \param frame : Control frame. This Biclops head can only be controlled in
->>>>>>> 8d77e0e7
    * joint state. Be aware, the camera frame (vpRobot::CAMERA_FRAME), the reference
    * frame (vpRobot::REFERENCE_FRAME), end-effector frame (vpRobot::END_EFFECTOR_FRAME)
    * and the mixt frame (vpRobot::MIXT_FRAME) are not implemented.
    *
-<<<<<<< HEAD
-   * \param q_dot : The desired joint velocity of the axis in rad/s. \f$ \dot
-=======
    * \param q_dot : The desired joint velocities for each axis in rad/s. \f$ \dot
->>>>>>> 8d77e0e7
    * {r} = [\dot{q}_1, \dot{q}_2]^t \f$ with \f$ \dot{q}_1 \f$ the pan of the
    * camera and \f$ \dot{q}_2\f$ the tilt of the camera.
    *
@@ -504,11 +394,7 @@
   void stopMotion();
 
   /*
-<<<<<<< HEAD
-   * Control loop to manage the biclops joint limits in speed control.
-=======
    * Control loop to manage the Biclops joint limits in speed control.
->>>>>>> 8d77e0e7
    *
    * This control loop is running in a separate thread in order to detect each 5
    * ms joint limits during the speed control. If a joint limit is detected the
@@ -528,36 +414,21 @@
   static void *vpRobotBiclopsSpeedControlLoop(void *arg);
 
 private:
-<<<<<<< HEAD
-  static bool m_robotAlreadyCreated;
-  pthread_t m_control_thread;
-
-  std::string m_configfile; //!< Biclops config file
-=======
   std::thread m_control_thread;
 
   std::string m_configfile; // Biclops config file
->>>>>>> 8d77e0e7
 
   vpRobotBiclopsController m_controller;
 
   double m_positioningVelocity;
   vpColVector m_q_previous;
-<<<<<<< HEAD
-  bool m_controlThreadCreated;
-=======
->>>>>>> 8d77e0e7
 
   // private:
   //#ifndef DOXYGEN_SHOULD_SKIP_THIS
   //  /*! \brief No copy constructor allowed.   */
   //  vpRobotBiclops(const vpRobotBiclops &)
   //    : vpBiclops(), vpRobot(), m_control_thread(), m_controller(),
-<<<<<<< HEAD
-  //      m_positioningVelocity(0), m_q_previous(), m_controlThreadCreated(false)
-=======
   //      m_positioningVelocity(0), m_q_previous()
->>>>>>> 8d77e0e7
   //  {
   //    throw vpException(vpException::functionNotImplementedError, "Not
   //    implemented!");
