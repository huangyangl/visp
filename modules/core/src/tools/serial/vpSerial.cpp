/****************************************************************************
 *
 * ViSP, open source Visual Servoing Platform software.
 * Copyright (C) 2005 - 2023 by Inria. All rights reserved.
 *
 * This software is free software; you can redistribute it and/or modify
 * it under the terms of the GNU General Public License as published by
 * the Free Software Foundation; either version 2 of the License, or
 * (at your option) any later version.
 * See the file LICENSE.txt at the root directory of this source
 * distribution for additional information about the GNU GPL.
 *
 * For using ViSP with software that can not be combined with the GNU
 * GPL, please contact Inria about acquiring a ViSP Professional
 * Edition License.
 *
 * See https://visp.inria.fr for more information.
 *
 * This software was developed at:
 * Inria Rennes - Bretagne Atlantique
 * Campus Universitaire de Beaulieu
 * 35042 Rennes Cedex
 * France
 *
 * If you have questions regarding the use of this file, please contact
 * Inria at visp@inria.fr
 *
 * This file is provided AS IS with NO WARRANTY OF ANY KIND, INCLUDING THE
 * WARRANTY OF DESIGN, MERCHANTABILITY AND FITNESS FOR A PARTICULAR PURPOSE.
 *
 * Description:
 * Serial communication.
 *
*****************************************************************************/

#include <visp3/core/vpConfig.h>

#if !defined(_WIN32)

#include <errno.h>
#include <fcntl.h>
#include <stdio.h>
#include <stdlib.h>
#include <string.h>
#include <sys/ioctl.h>
#include <sys/stat.h>
#include <sys/types.h>
#include <termios.h>
#include <unistd.h>

#include <visp3/core/vpException.h>
#include <visp3/core/vpSerial.h>

#ifndef TIOCINQ
#ifdef FIONREAD
#define TIOCINQ FIONREAD
#else
#define TIOCINQ 0x541B
#endif
#endif

BEGIN_VISP_NAMESPACE
/*!
  Creates a serial port object that opens the port if the parameter is not empty.
  \code
  #include <visp3/core/vpSerial.h>

<<<<<<< HEAD
int main()
{
#ifndef _WIN32
  vpSerial serial("/dev/ttyUSB0");
#endif
}
=======
  #ifdef ENABLE_VISP_NAMESPACE
  using namespace VISP_NAMESPACE_NAME;
  #endif

  int main()
  {
  #ifndef WIN32
    vpSerial serial("/dev/ttyUSB0");
  #endif
  }
>>>>>>> a8a9dc12
  \endcode

  Otherwise the port needs to be opened using open().
  \code
<<<<<<< HEAD
#include <visp3/core/vpSerial.h>

int main()
{
#ifndef _WIN32
  vpSerial serial;
  serial.setPort("/dev/ttyUSB0");
  serial.open();
#endif
}
=======
  #include <visp3/core/vpSerial.h>

  #ifdef ENABLE_VISP_NAMESPACE
  using namespace VISP_NAMESPACE_NAME;
  #endif

  int main()
  {
  #ifndef WIN32
    vpSerial serial;
    serial.setPort("/dev/ttyUSB0");
    serial.open();
  #endif
  }
>>>>>>> a8a9dc12
  \endcode

  \param[in] port : Serial port name. A string similar to `/dev/ttyUSB0`, `/dev/ttySO`, `/dev/ttyAMA0`...
  \param[in] baudrate : The baudrate parameter. Common values are 9600, 115200...
  \param[in] bytesize : Size of each byte in the serial transmission of data. Default is 8 bits.
  \param[in] parity : Parity parameter. Default is without parity check.
  \param[in] stopbits : Number of stop bits used. Default is 1 stop bit.
  \param[in] flowcontrol : Type of flowcontrol used. Default is no flow control.

 */
  vpSerial::vpSerial(const std::string &port, unsigned long baudrate, bytesize_t bytesize, parity_t parity,
                     stopbits_t stopbits, flowcontrol_t flowcontrol)
  : m_port(port), m_fd(-1), m_is_open(false), m_xonxoff(false), m_rtscts(false), m_baudrate(baudrate), m_parity(parity),
  m_bytesize(bytesize), m_stopbits(stopbits), m_flowcontrol(flowcontrol)
{
  if (m_port.empty() == false)
    open();
}

/*!
 * Destructor that closes the serial port.
 */
vpSerial::~vpSerial() { close(); }

/*!
  Set serial baud rate. Typical values are 9600, 19200, 38400, 57600, 115200...
  \sa getBaudrate()
 */
void vpSerial::setBaudrate(const unsigned long baudrate) { m_baudrate = baudrate; }

/*!
  Set byte size.
  \sa getBytesize()
 */
void vpSerial::setBytesize(const bytesize_t &bytesize) { m_bytesize = bytesize; }

/*!
  Set flow control type.
  \sa getFlowcontrol()
 */
void vpSerial::setFlowcontrol(const flowcontrol_t &flowcontrol) { m_flowcontrol = flowcontrol; }

/*!
  Set parity.
  \sa getParity()
 */
void vpSerial::setParity(const parity_t &parity) { m_parity = parity; }

/*!
  Set number of stop bits.
  \sa getStopbits()
 */
void vpSerial::setStopbits(const stopbits_t &stopbits) { m_stopbits = stopbits; }

/*!
  Set the serial port name. The name is a string similar to `/dev/ttyUSB0`, `/dev/ttySO`, `/dev/ttyAMA0`...
  \code
<<<<<<< HEAD
#include <visp3/core/vpSerial.h>

int main()
{
#ifndef _WIN32
  vpSerial serial;
  serial.setPort("/dev/ttyUSB0");
  serial.open();
#endif
}
=======
  #include <visp3/core/vpSerial.h>

  #ifdef ENABLE_VISP_NAMESPACE
  using namespace VISP_NAMESPACE_NAME;
  #endif

  int main()
  {
  #ifndef WIN32
    vpSerial serial;
    serial.setPort("/dev/ttyUSB0");
    serial.open();
  #endif
  }
>>>>>>> a8a9dc12
  \endcode

  \sa getPort()
 */
void vpSerial::setPort(const std::string &port) { m_port = port; }

/*!
  Return the number of characters in the buffer.
 */
int vpSerial::available()
{
  if (!m_is_open) {
    return 0;
  }
  int count = 0;
  if (-1 == ioctl(m_fd, TIOCINQ, &count)) {
    throw(vpException(vpException::fatalError, "Cannot check is serial port data available"));
  }
  else {
    return count;
  }
}

/*!
   Closes the serial port.
   \sa open()
 */
void vpSerial::close()
{
  if (m_is_open == true) {
    if (m_fd != -1) {
      int ret;
      ret = ::close(m_fd);
      if (ret == 0) {
        m_fd = -1;
      }
      else {
        throw(vpException(vpException::fatalError, "Cannot close serial port"));
      }
    }
    m_is_open = false;
  }
}

/*!
   Open the serial port.
   If the serial port name is empty, or if the serial port is already opened an exception
   vpException::fatalError is thrown.

   The following example shows how to open the serial port `/dev/ttyUSB0` without using the constructor:
   \code
<<<<<<< HEAD
#include <visp3/core/vpSerial.h>

int main()
{
#ifndef _WIN32
  vpSerial serial;

  serial.setPort("/dev/ttyUSB0");
  serial.setBaudrate(9600);
  serial.setBytesize(vpSerial::eightbits);
  serial.setParity(vpSerial::parity_none);
  serial.setStopbits(vpSerial::stopbits_one);
  serial.setFlowcontrol(vpSerial::flowcontrol_none);

  serial.open();
#endif
}
=======
  #include <visp3/core/vpSerial.h>

  #ifdef ENABLE_VISP_NAMESPACE
  using namespace VISP_NAMESPACE_NAME;
  #endif

  int main()
  {
  #ifndef WIN32
    vpSerial serial;

    serial.setPort("/dev/ttyUSB0");
    serial.setBaudrate(9600);
    serial.setBytesize(vpSerial::eightbits);
    serial.setParity(vpSerial::parity_none);
    serial.setStopbits(vpSerial::stopbits_one);
    serial.setFlowcontrol(vpSerial::flowcontrol_none);

    serial.open();
  #endif
  }
>>>>>>> a8a9dc12
   \endcode

 */
void vpSerial::open()
{
  if (m_port.empty()) {
    throw(vpException(vpException::fatalError, "Serial port empty"));
  }
  if (m_is_open == true) {
    throw(vpException(vpException::fatalError, "Serial port already open"));
  }

  m_fd = ::open(m_port.c_str(), O_RDWR | O_NOCTTY | O_NONBLOCK);

  if (m_fd == -1) {
    switch (errno) {
    case EINTR:
      // Try again because this is a recoverable error.
      open();
      return;
    case ENFILE:
    case EMFILE:
      throw(vpException(vpException::fatalError, "Serial port has to many handles open"));
    default:
      throw(vpException(vpException::fatalError, "Serial port opening error"));
    }
  }

  configure();
  m_is_open = true;
}

/*!
 * Read one character at a time.
 * \param[out] c : Character that is read.
 * \param[in] timeout_s : Timeout in seconds.
 * \return true if success, false otherwise.
 */
bool vpSerial::read(char *c, long timeout_s)
{
  if (m_is_open == false) {
    throw(vpException(vpException::fatalError, "Serial port not opened"));
  }

  fd_set readfds;                          /* list of fds for select to listen to */
  struct timeval timeout = { timeout_s, 0 }; // seconde, micro-sec

  FD_ZERO(&readfds);
  FD_SET(static_cast<unsigned int>(m_fd), &readfds);

  int ret = select(FD_SETSIZE, &readfds, (fd_set *)nullptr, (fd_set *)nullptr, &timeout);

  if (ret < 0) {
    throw(vpException(vpException::fatalError, "Serial i/o exception"));
  }
  else if (ret == 0) {
 // Timeout occurred
    return false;
  }
  else {
    ssize_t n = ::read(m_fd, c, 1); // read one character at a time
    if (n != 1)
      return false;
  }
  return true;
}

/*!
  Reads a set of characters until a given delimiter has been received.
  \param[in] eol : End of line delimiter. A typical example is "\n".
  \return A string containing the data that has been read.
 */
std::string vpSerial::readline(const std::string &eol)
{
  char c;
  size_t eol_len = eol.length();
  std::string line;

  while (true) {
    size_t bytes_read = this->read(&c, 1);
    if (bytes_read == 0) {
      break; // Timeout occurred on reading 1 byte
    }
    line.append(&c, 1);
    if (std::string(line, line.size() - eol_len, eol_len) == eol) {
      break; // EOL found
    }
  }
  return line;
}

/*!
  Writes a string to the serial port.
  \param[in] s : The data to write.
 */
void vpSerial::write(const std::string &s)
{
  if (m_is_open == false) {
    throw(vpException(vpException::fatalError, "Serial port not opened"));
  }

  ssize_t r = ::write(m_fd, s.c_str(), s.size());
  if (r != (ssize_t)(s.size())) {
    throw(vpException(vpException::fatalError, "Serial port write error"));
  }
}

void vpSerial::configure()
{
  if (m_fd == -1) {
    throw(vpException(vpException::fatalError, "Serial port not opened"));
  }

  struct termios options;

  if (tcgetattr(m_fd, &options) == -1) {
    ::close(m_fd);
    throw vpException(vpException::fatalError, "Cannot get serial configuration");
  }

  // set up raw mode / no echo / binary
  options.c_cflag |= (tcflag_t)(CLOCAL | CREAD);
  options.c_lflag &= (tcflag_t)~(ICANON | ECHO | ECHOE | ECHOK | ECHONL | ISIG | IEXTEN); //|ECHOPRT

  options.c_oflag &= (tcflag_t)~(OPOST);
  options.c_iflag &= (tcflag_t)~(INLCR | IGNCR | ICRNL | IGNBRK);

#ifdef IUCLC
  options.c_iflag &= (tcflag_t)~IUCLC;
#endif
#ifdef PARMRK
  options.c_iflag &= (tcflag_t)~PARMRK;
#endif

  speed_t baudrate;
  switch (m_baudrate) {
#ifdef B0
  case 0:
    baudrate = B0;
    break;
#endif
#ifdef B50
  case 50:
    baudrate = B50;
    break;
#endif
#ifdef B75
  case 75:
    baudrate = B75;
    break;
#endif
#ifdef B110
  case 110:
    baudrate = B110;
    break;
#endif
#ifdef B134
  case 134:
    baudrate = B134;
    break;
#endif
#ifdef B150
  case 150:
    baudrate = B150;
    break;
#endif
#ifdef B200
  case 200:
    baudrate = B200;
    break;
#endif
#ifdef B300
  case 300:
    baudrate = B300;
    break;
#endif
#ifdef B600
  case 600:
    baudrate = B600;
    break;
#endif
#ifdef B1200
  case 1200:
    baudrate = B1200;
    break;
#endif
#ifdef B1800
  case 1800:
    baudrate = B1800;
    break;
#endif
#ifdef B2400
  case 2400:
    baudrate = B2400;
    break;
#endif
#ifdef B4800
  case 4800:
    baudrate = B4800;
    break;
#endif
#ifdef B9600
  case 9600:
    baudrate = B9600;
    break;
#endif
#ifdef B14400
  case 14400:
    baudrate = B14400;
    break;
#endif
#ifdef B19200
  case 19200:
    baudrate = B19200;
    break;
#endif
#ifdef B38400
  case 38400:
    baudrate = B38400;
    break;
#endif
#ifdef B57600
  case 57600:
    baudrate = B57600;
    break;
#endif
#ifdef B115200
  case 115200:
    baudrate = B115200;
    break;
#endif
#ifdef B230400
  case 230400:
    baudrate = B230400;
    break;
#endif
#ifdef B460800
  case 460800:
    baudrate = B460800;
    break;
#endif
#ifdef B500000
  case 500000:
    baudrate = B500000;
    break;
#endif
#ifdef B576000
  case 576000:
    baudrate = B576000;
    break;
#endif
#ifdef B921600
  case 921600:
    baudrate = B921600;
    break;
#endif
#ifdef B1000000
  case 1000000:
    baudrate = B1000000;
    break;
#endif
#ifdef B1152000
  case 1152000:
    baudrate = B1152000;
    break;
#endif
#ifdef B1500000
  case 1500000:
    baudrate = B1500000;
    break;
#endif
#ifdef B2000000
  case 2000000:
    baudrate = B2000000;
    break;
#endif
#ifdef B2500000
  case 2500000:
    baudrate = B2500000;
    break;
#endif
#ifdef B3000000
  case 3000000:
    baudrate = B3000000;
    break;
#endif
#ifdef B3500000
  case 3500000:
    baudrate = B3500000;
    break;
#endif
#ifdef B4000000
  case 4000000:
    baudrate = B4000000;
    break;
#endif
  default:
    throw vpException(vpException::fatalError, "Cannot set serial baudrate to %ld", m_baudrate);
  }

#ifdef _BSD_SOURCE
  ::cfsetspeed(&options, baudrate);
#else
  ::cfsetispeed(&options, baudrate);
  ::cfsetospeed(&options, baudrate);
#endif

  // setup char len
  options.c_cflag &= (tcflag_t)~CSIZE;
  switch (m_bytesize) {
  case eightbits:
    options.c_cflag |= CS8;
    break;
  case sevenbits:
    options.c_cflag |= CS7;
    break;
  case sixbits:
    options.c_cflag |= CS6;
    break;
  case fivebits:
    options.c_cflag |= CS5;
    break;
  }

  switch (m_stopbits) {
  case stopbits_one:
    options.c_cflag &= (tcflag_t)~(CSTOPB);
    break;
  case stopbits_two:
    options.c_cflag |= (CSTOPB);
    break;
  }

  // setup parity
  options.c_iflag &= (tcflag_t)~(INPCK | ISTRIP);
  switch (m_parity) {
  case parity_none:
    options.c_cflag &= (tcflag_t)~(PARENB | PARODD);
    break;
  case parity_even:
    options.c_cflag &= (tcflag_t)~(PARODD);
    options.c_cflag |= (PARENB);
    break;
  case parity_odd:
    options.c_cflag |= (PARENB | PARODD);
    break;
  }

  // setup flow control
  switch (m_flowcontrol) {
  case flowcontrol_none:
    m_xonxoff = false;
    m_rtscts = false;
    break;
  case flowcontrol_software:
    m_xonxoff = true;
    m_rtscts = false;
    break;
  case flowcontrol_hardware:
    m_xonxoff = false;
    m_rtscts = true;
    break;
  }

  // xonxoff
  if (m_xonxoff)
    options.c_iflag |= (IXON | IXOFF);
  else
#ifdef IXANY
    options.c_iflag &= (tcflag_t)~(IXON | IXOFF | IXANY);
#else
    options.c_iflag &= (tcflag_t)~(IXON | IXOFF);
#endif

    // rtscts
#ifdef CRTSCTS
  if (m_rtscts)
    options.c_cflag |= (CRTSCTS);
  else
    options.c_cflag &= (unsigned long)~(CRTSCTS);
#elif defined CNEW_RTSCTS
  if (m_rtscts)
    options.c_cflag |= (CNEW_RTSCTS);
  else
    options.c_cflag &= (unsigned long)~(CNEW_RTSCTS);
#else
#error "OS doesn't support serial rtscts"
#endif

  options.c_cc[VMIN] = 0;
  options.c_cc[VTIME] = 0;

  // activate settings
  ::tcsetattr(m_fd, TCSANOW, &options);
}
END_VISP_NAMESPACE
#elif !defined(VISP_BUILD_SHARED_LIBS)
// Work around to avoid warning: libvisp_ar.a(vpAROgre.cpp.o) has no symbols
void dummy_vpSerial() { };
#endif<|MERGE_RESOLUTION|>--- conflicted
+++ resolved
@@ -1,5 +1,4 @@
-/****************************************************************************
- *
+/*
  * ViSP, open source Visual Servoing Platform software.
  * Copyright (C) 2005 - 2023 by Inria. All rights reserved.
  *
@@ -30,8 +29,7 @@
  *
  * Description:
  * Serial communication.
- *
-*****************************************************************************/
+ */
 
 #include <visp3/core/vpConfig.h>
 
@@ -65,14 +63,6 @@
   \code
   #include <visp3/core/vpSerial.h>
 
-<<<<<<< HEAD
-int main()
-{
-#ifndef _WIN32
-  vpSerial serial("/dev/ttyUSB0");
-#endif
-}
-=======
   #ifdef ENABLE_VISP_NAMESPACE
   using namespace VISP_NAMESPACE_NAME;
   #endif
@@ -83,23 +73,10 @@
     vpSerial serial("/dev/ttyUSB0");
   #endif
   }
->>>>>>> a8a9dc12
   \endcode
 
   Otherwise the port needs to be opened using open().
   \code
-<<<<<<< HEAD
-#include <visp3/core/vpSerial.h>
-
-int main()
-{
-#ifndef _WIN32
-  vpSerial serial;
-  serial.setPort("/dev/ttyUSB0");
-  serial.open();
-#endif
-}
-=======
   #include <visp3/core/vpSerial.h>
 
   #ifdef ENABLE_VISP_NAMESPACE
@@ -114,7 +91,6 @@
     serial.open();
   #endif
   }
->>>>>>> a8a9dc12
   \endcode
 
   \param[in] port : Serial port name. A string similar to `/dev/ttyUSB0`, `/dev/ttySO`, `/dev/ttyAMA0`...
@@ -122,7 +98,7 @@
   \param[in] bytesize : Size of each byte in the serial transmission of data. Default is 8 bits.
   \param[in] parity : Parity parameter. Default is without parity check.
   \param[in] stopbits : Number of stop bits used. Default is 1 stop bit.
-  \param[in] flowcontrol : Type of flowcontrol used. Default is no flow control.
+  \param[in] flowcontrol : Type of flow control used. Default is no flow control.
 
  */
   vpSerial::vpSerial(const std::string &port, unsigned long baudrate, bytesize_t bytesize, parity_t parity,
@@ -172,18 +148,6 @@
 /*!
   Set the serial port name. The name is a string similar to `/dev/ttyUSB0`, `/dev/ttySO`, `/dev/ttyAMA0`...
   \code
-<<<<<<< HEAD
-#include <visp3/core/vpSerial.h>
-
-int main()
-{
-#ifndef _WIN32
-  vpSerial serial;
-  serial.setPort("/dev/ttyUSB0");
-  serial.open();
-#endif
-}
-=======
   #include <visp3/core/vpSerial.h>
 
   #ifdef ENABLE_VISP_NAMESPACE
@@ -198,7 +162,6 @@
     serial.open();
   #endif
   }
->>>>>>> a8a9dc12
   \endcode
 
   \sa getPort()
@@ -250,25 +213,6 @@
 
    The following example shows how to open the serial port `/dev/ttyUSB0` without using the constructor:
    \code
-<<<<<<< HEAD
-#include <visp3/core/vpSerial.h>
-
-int main()
-{
-#ifndef _WIN32
-  vpSerial serial;
-
-  serial.setPort("/dev/ttyUSB0");
-  serial.setBaudrate(9600);
-  serial.setBytesize(vpSerial::eightbits);
-  serial.setParity(vpSerial::parity_none);
-  serial.setStopbits(vpSerial::stopbits_one);
-  serial.setFlowcontrol(vpSerial::flowcontrol_none);
-
-  serial.open();
-#endif
-}
-=======
   #include <visp3/core/vpSerial.h>
 
   #ifdef ENABLE_VISP_NAMESPACE
@@ -277,7 +221,7 @@
 
   int main()
   {
-  #ifndef WIN32
+  #ifndef _WIN32
     vpSerial serial;
 
     serial.setPort("/dev/ttyUSB0");
@@ -290,7 +234,6 @@
     serial.open();
   #endif
   }
->>>>>>> a8a9dc12
    \endcode
 
  */
