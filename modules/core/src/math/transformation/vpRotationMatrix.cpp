--- conflicted
+++ resolved
@@ -109,7 +109,6 @@
 
 /*!
   Converts a 3-by-3 matrix into a rotation matrix.
-<<<<<<< HEAD
 
   \param M : Input matrix.
 
@@ -121,19 +120,6 @@
 
   \exception vpException::fatalError If the input matrix is not a rotation matrix.
 
-=======
-
-  \param M : Input matrix.
-
-  \code
-  vpMatrix M;
-  M.eye()
-  vpRotationMatrix R = M;
-  \endcode
-
-  \exception vpException::fatalError If the input matrix is not a rotation matrix.
-
->>>>>>> 729308e1
   \sa isARotationMatrix()
 */
 vpRotationMatrix &
@@ -716,9 +702,6 @@
       C[i][j]= R[i][j]*x;
 
   return C ;
-<<<<<<< HEAD
-}
-=======
 }
 
 /*!
@@ -730,4 +713,3 @@
   tu.buildFrom(*this);
   return tu;
 }
->>>>>>> 729308e1
