/****************************************************************************
 *
 * ViSP, open source Visual Servoing Platform software.
 * Copyright (C) 2005 - 2019 by Inria. All rights reserved.
 *
 * This software is free software; you can redistribute it and/or modify
 * it under the terms of the GNU General Public License as published by
 * the Free Software Foundation; either version 2 of the License, or
 * (at your option) any later version.
 * See the file LICENSE.txt at the root directory of this source
 * distribution for additional information about the GNU GPL.
 *
 * For using ViSP with software that can not be combined with the GNU
 * GPL, please contact Inria about acquiring a ViSP Professional
 * Edition License.
 *
 * See http://visp.inria.fr for more information.
 *
 * This software was developed at:
 * Inria Rennes - Bretagne Atlantique
 * Campus Universitaire de Beaulieu
 * 35042 Rennes Cedex
 * France
 *
 * If you have questions regarding the use of this file, please contact
 * Inria at visp@inria.fr
 *
 * This file is provided AS IS with NO WARRANTY OF ANY KIND, INCLUDING THE
 * WARRANTY OF DESIGN, MERCHANTABILITY AND FITNESS FOR A PARTICULAR PURPOSE.
 *
 * Description:
 * Simple mathematical function not available in the C math library (math.h).
 *
 * Authors:
 * Eric Marchand
 *
 *****************************************************************************/

/*!
  \file vpMath.cpp
  \brief Provides simple Math computation that are not available in
  the C mathematics library (math.h)
*/

#include <cmath>
#include <functional>
#include <numeric>
#include <stdint.h>
#include <cassert>

#include <visp3/core/vpException.h>
#include <visp3/core/vpMath.h>
#include <visp3/core/vpMatrix.h>

#if defined(VISP_HAVE_FUNC__ISNAN)
#include <float.h>
#endif

#if !(defined(VISP_HAVE_FUNC_ISNAN) || defined(VISP_HAVE_FUNC_STD_ISNAN)) ||                                           \
    !(defined(VISP_HAVE_FUNC_ISINF) || defined(VISP_HAVE_FUNC_STD_ISINF))
#if defined _MSC_VER || defined __BORLANDC__
typedef __int64 int64;
typedef unsigned __int64 uint64;
#else
typedef int64_t int64;
typedef uint64_t uint64;
#endif

#ifndef DOXYGEN_SHOULD_SKIP_THIS
typedef union Cv64suf {
  //  int64 i; //Unused variable, should be harmless to comment it
  uint64 u;
  double f;
} Cv64suf;
#endif
#endif

const double vpMath::ang_min_sinc = 1.0e-8;
const double vpMath::ang_min_mc = 2.5e-4;

/*!
   Check whether a double number is not a number (NaN) or not.
   \param value : Double number to check.
   \return true if value is Not A Number (as defined by IEEE754 standard) and false otherwise.
 */
bool vpMath::isNaN(double value)
{
#if defined(VISP_HAVE_FUNC_ISNAN)
  return isnan(value);
#elif defined(VISP_HAVE_FUNC_STD_ISNAN)
  return std::isnan(value);
#elif defined(VISP_HAVE_FUNC__ISNAN)
  return (_isnan(value) != 0);
#else
  // Taken from OpenCV source code CvIsNan()
  Cv64suf ieee754;
  ieee754.f = value;
  return (((unsigned)(ieee754.u >> 32) & 0x7fffffff) + ((unsigned)ieee754.u != 0) > 0x7ff00000) != 0;
#endif
}

/*!
   Check whether a float number is not a number (NaN) or not.
   \param value : Float number to check.
   \return true if value is Not A Number (as defined by IEEE754 standard) and false otherwise.
 */
bool vpMath::isNaN(float value)
{
#if defined(VISP_HAVE_FUNC_ISNAN)
  return isnan(value);
#elif defined(VISP_HAVE_FUNC_STD_ISNAN)
  return std::isnan(value);
#elif defined(VISP_HAVE_FUNC__ISNAN)
  return (_isnan(value) != 0);
#else
  // Taken from OpenCV source code CvIsNan()
  Cv32suf ieee754;
  ieee754.f = value;
  return ((unsigned)ieee754.u & 0x7fffffff) > 0x7f800000;
#endif
}

/*!
   Returns whether a double is an infinity value (either positive infinity or
   negative infinity).
   \param value : Double number to check.
   \return true if value is a plus or minus infinity (as defined by IEEE754 standard)
   and false otherwise.
 */
bool vpMath::isInf(double value)
{
#if defined(VISP_HAVE_FUNC_ISINF)
  return isinf(value);
#elif defined(VISP_HAVE_FUNC_STD_ISINF)
  return std::isinf(value);
#elif defined(VISP_HAVE_FUNC__FINITE)
  return !_finite(value);
#else
  // Taken from OpenCV source code CvIsInf()
  Cv64suf ieee754;
  ieee754.f = value;
  return ((unsigned)(ieee754.u >> 32) & 0x7fffffff) == 0x7ff00000 && (unsigned)ieee754.u == 0;
#endif
}

/*!
   Returns whether a float is an infinity value (either positive infinity or
   negative infinity).
   \param value : Double number to check.
   \return true if value is a plus or minus infinity (as defined by IEEE754 standard)
   and false otherwise.
 */
bool vpMath::isInf(float value)
{
#if defined(VISP_HAVE_FUNC_ISINF)
  return isinf(value);
#elif defined(VISP_HAVE_FUNC_STD_ISINF)
  return std::isinf(value);
#elif defined(VISP_HAVE_FUNC__FINITE)
  return !_finite(value);
#else
  // Taken from OpenCV source code CvIsInf()
  Cv32suf ieee754;
  ieee754.f = value;
  return ((unsigned)ieee754.u & 0x7fffffff) == 0x7f800000;
#endif
}

/*!
  Compute \f$ (1-cos(x))/x^2 \f$

  \param cosx : Value of cos(x).
  \param x : Value of x.

  \return \f$ (1-cosx)/x^2 \f$

*/
double vpMath::mcosc(double cosx, double x)
{
  if (fabs(x) < ang_min_mc)
    return 0.5;
  else
    return ((1.0 - cosx) / x / x);
}

/*!
  Compute \f$ (1-sinc(x))/x^2 \f$ with \f$ sinc(x) = sinx / x \f$.

  \param sinx : value of sin(x).
  \param x  : Value of x.

  \return \f$ (1-sinc(x))/x^2 \f$

*/
double vpMath::msinc(double sinx, double x)
{
  if (fabs(x) < ang_min_mc)
    return (1. / 6.0);
  else
    return ((1.0 - sinx / x) / x / x);
}

/*!
  Compute sinus cardinal \f$ \frac{sin(x)}{x} \f$.

  \param x : Value of x.

  \return Sinus cardinal.

*/
double vpMath::sinc(double x)
{
  if (fabs(x) < ang_min_sinc)
    return 1.0;
  else
    return sin(x) / x;
}
/*!
  Compute sinus cardinal \f$ \frac{sin(x)}{x}\f$.

  \param sinx : Value of sin(x).
  \param x : Value of x.

  \return Sinus cardinal.

*/
double vpMath::sinc(double sinx, double x)
{
  if (fabs(x) < ang_min_sinc)
    return 1.0;
  else
    return (sinx / x);
}

/*!
  Compute the mean value for a vector of double.

  \param v : Vector of double values.

  \return The mean value.
*/
double vpMath::getMean(const std::vector<double> &v)
{
  if (v.empty()) {
    throw vpException(vpException::notInitialized, "Empty vector !");
  }

  size_t size = v.size();

  double sum = std::accumulate(v.begin(), v.end(), 0.0);

  return sum / (double)size;
}

/*!
  Compute the median value for a vector of double.

  \param v : Vector of double values.

  \return The median value.
*/
double vpMath::getMedian(const std::vector<double> &v)
{
  if (v.empty()) {
    throw vpException(vpException::notInitialized, "Empty vector !");
  }

  std::vector<double> v_copy = v;
  size_t size = v_copy.size();

  size_t n = size / 2;
  std::nth_element(v_copy.begin(), v_copy.begin() + n, v_copy.end());
  double val_n = v_copy[n];

  if (size % 2 == 1) {
    return val_n;
  } else {
    std::nth_element(v_copy.begin(), v_copy.begin() + n - 1, v_copy.end());
    return 0.5 * (val_n + v_copy[n - 1]);
  }
}

/*!
  Compute the standard deviation value for a vector of double.

  \param v : Vector of double values.
  \param useBesselCorrection : If true, the Bessel correction is used
  (normalize by N-1).

  \return The standard deviation value.
*/
double vpMath::getStdev(const std::vector<double> &v, bool useBesselCorrection)
{
  if (v.empty()) {
    throw vpException(vpException::notInitialized, "Empty vector !");
  }

  double mean = getMean(v);

  std::vector<double> diff(v.size());
#if VISP_CXX_STANDARD > VISP_CXX_STANDARD_98
  std::transform(v.begin(), v.end(), diff.begin(), std::bind(std::minus<double>(), std::placeholders::_1, mean));
#else
  std::transform(v.begin(), v.end(), diff.begin(), std::bind2nd(std::minus<double>(), mean));
#endif

  double sq_sum = std::inner_product(diff.begin(), diff.end(), diff.begin(), 0.0);
  double divisor = (double)v.size();
  if (useBesselCorrection && v.size() > 1) {
    divisor = divisor - 1;
  }

  return std::sqrt(sq_sum / divisor);
}

/*!
  Compute the line equation using least-squares fitting that minimizes the cost function:
  \f[
    \mathbf{E} = \sum_{i=1}^{n}\left ( ax_i + by_i - c \right )^2
  \f]

  \param imPts : Image points (size  >= 3).
  \param a : a coefficient.
  \param b : b coefficient.
  \param c : c coefficient.

  \return The mean distance error (point-to-line distance) between the points and the fitted line.
*/
double vpMath::lineFitting(const std::vector<vpImagePoint> &imPts, double &a, double &b, double &c)
{
  if (imPts.size() < 3) {
    throw vpException(vpException::dimensionError, "Number of image points must be greater or equal to 3.");
  }

  double x_mean = 0, y_mean = 0;
  for (size_t i = 0; i < imPts.size(); i++) {
    const vpImagePoint &imPt = imPts[i];
    x_mean += imPt.get_u();
    y_mean += imPt.get_v();
  }
  x_mean /= imPts.size();
  y_mean /= imPts.size();

  vpMatrix AtA(2, 2, 0.0);
  for (size_t i = 0; i < imPts.size(); i++) {
    const vpImagePoint &imPt = imPts[i];
    AtA[0][0] += (imPt.get_u() - x_mean) * (imPt.get_u() - x_mean);
    AtA[0][1] += (imPt.get_u() - x_mean) * (imPt.get_v() - y_mean);
    AtA[1][1] += (imPt.get_v() - y_mean) * (imPt.get_v() - y_mean);
  }
  AtA[1][0] = AtA[0][1];

  vpColVector eigenvalues;
  vpMatrix eigenvectors;
  AtA.eigenValues(eigenvalues, eigenvectors);

  a = eigenvectors[0][0];
  b = eigenvectors[1][0];
  c = a * x_mean + b * y_mean;

  double error = 0;
  for (size_t i = 0; i < imPts.size(); i++) {
    double x0 = imPts[i].get_u();
    double y0 = imPts[i].get_v();

    error += std::fabs(a * x0 + b * y0 - c);
  }

  return error / imPts.size();
}

/*!
  Compute the modified modulo:
    - modulo(11, 10) == 1 == 11 % 10
    - modulo(-1, 10) == 9

  \param a : The dividend.
  \param n : The divisor.

  \return The modified modulo of a mod n.
*/
int vpMath::modulo(int a, int n) { return ((a % n) + n) % n; }

<<<<<<< HEAD
//TODO:
=======
/*!
  Compute from a given longitude, latitude and a sphere radius the homogeneous transformation
  from the NED frame to the ECEF frame.

  \param lonDeg : The longitude in degree.
  \param lonDeg : The latitude in degree.
  \param lonDeg : The sphere radius.

  \return The homogeneous transformation from NED to ECEF frame.
*/
>>>>>>> 2ab4799e
vpHomogeneousMatrix vpMath::ned2ecef(double lonDeg, double latDeg, double radius)
{
  double lon = vpMath::rad(lonDeg);
  double lat = vpMath::rad(latDeg);

  vpHomogeneousMatrix ecef_M_ned;
  ecef_M_ned[0][0] = -sin(lat)*cos(lon); ecef_M_ned[0][1] = -sin(lon); ecef_M_ned[0][2] = -cos(lat)*cos(lon); ecef_M_ned[0][3] = radius*cos(lon)*cos(lat);
  ecef_M_ned[1][0] = -sin(lat)*sin(lon); ecef_M_ned[1][1] =  cos(lon); ecef_M_ned[1][2] = -cos(lat)*sin(lon); ecef_M_ned[1][3] = radius*sin(lon)*cos(lat);
  ecef_M_ned[2][0] =  cos(lat);          ecef_M_ned[2][1] = 0;         ecef_M_ned[2][2] = -sin(lat);          ecef_M_ned[2][3] = radius*sin(lat);

  return ecef_M_ned;
}

<<<<<<< HEAD
=======
/*!
  Compute from a given longitude, latitude and a sphere radius the homogeneous transformation
  from the ENU frame to the ECEF frame.

  \param lonDeg : The longitude in degree.
  \param lonDeg : The latitude in degree.
  \param lonDeg : The sphere radius.

  \return The homogeneous transformation from ENU to ECEF frame.
*/
>>>>>>> 2ab4799e
vpHomogeneousMatrix vpMath::enu2ecef(double lonDeg, double latDeg, double radius)
{
  double lon = vpMath::rad(lonDeg);
  double lat = vpMath::rad(latDeg);

  vpHomogeneousMatrix ecef_M_enu;
  ecef_M_enu[0][0] = -sin(lon); ecef_M_enu[0][1] = -sin(lat)*cos(lon); ecef_M_enu[0][2] = cos(lat)*cos(lon); ecef_M_enu[0][3] = radius*cos(lon)*cos(lat);
  ecef_M_enu[1][0] =  cos(lon); ecef_M_enu[1][1] = -sin(lat)*sin(lon); ecef_M_enu[1][2] = cos(lat)*sin(lon); ecef_M_enu[1][3] = radius*sin(lon)*cos(lat);
  ecef_M_enu[2][0] =  0;        ecef_M_enu[2][1] =  cos(lat);          ecef_M_enu[2][2] = sin(lat);          ecef_M_enu[2][3] = radius*sin(lat);

  return ecef_M_enu;
}

<<<<<<< HEAD
=======
/*!
  Compute the vector of longitude / latitude couples for \e maxPoints regularly spaced on a sphere,
  using the following paper:
    - "How to generate equidistributed points on the surface of a sphere", Markus Deserno
    - https://www.cmu.edu/biolphys/deserno/pdf/sphere_equi.pdf

  \param maxPoints : The number of point coordinates to be sampled on a sphere.

  \return The vector of longitude / latitude couples for the \e maxPoints on a sphare.
*/
>>>>>>> 2ab4799e
std::vector<std::pair<double, double> > vpMath::computeRegularPointsOnSphere(unsigned int maxPoints)
{
  assert(maxPoints > 0);

  double a = 4.0 * M_PI / maxPoints;
  double d = sqrt(a);
  int m_theta = int(round(M_PI / d));
  double d_theta = M_PI / m_theta;
  double d_phi = a / d_theta;

  std::vector<std::pair<double, double> > points;
  for (int m = 0; m < m_theta/2; m++) {
    double theta = M_PI * (m + 0.5) / m_theta;
    int m_phi = static_cast<int>(round(2.0 * M_PI * sin(theta) / d_phi));

    for (int n = 0; n < m_phi; n++) {
      double phi = 2.0 * M_PI * n / m_phi;
      double lon = phi;
      double lat = M_PI_2 - theta;
      points.push_back(std::make_pair(lon, lat));
    }
  }

  return points;
}

<<<<<<< HEAD
=======
/*!
  Compute transformations from the local tangent plane (e.g. NED, ECU, ...) to the ECEF frame.

  \param longitudes : Vector of longitude coordinates.
  \param latitudes : Vector of latitude coordinates.
  \param radius : Sphere radius.
  \param toECEF : Pointer to the function computing from a longitude / latitude in degree
  and a radius the corresponding transformation from the local frame (e.g. NED or ENU) to the ECEF frame.

  \return The vector of ecef_M_local homogeneous transformations.
*/
>>>>>>> 2ab4799e
std::vector<vpHomogeneousMatrix> vpMath::getLocalTangentPlaneTransformations(const std::vector<double> &longitudes, const std::vector<double> &latitudes, double radius,
                                                                             vpHomogeneousMatrix (*toECEF)(double lonDeg, double latDeg, double radius))
{
  // https://en.wikipedia.org/wiki/Local_tangent_plane_coordinates
  std::vector<vpHomogeneousMatrix> vec_ecef_M_local;
  for (size_t i = 0; i < longitudes.size(); i++) {
    double lonDeg = longitudes[i];

    for (size_t j = 0; j < latitudes.size(); j++) {
      double latDeg = latitudes[j];
      vpHomogeneousMatrix ecef_M_local = toECEF(lonDeg, latDeg, radius);
      vec_ecef_M_local.push_back(ecef_M_local);
    }
  }
  return vec_ecef_M_local;
}<|MERGE_RESOLUTION|>--- conflicted
+++ resolved
@@ -381,9 +381,6 @@
 */
 int vpMath::modulo(int a, int n) { return ((a % n) + n) % n; }
 
-<<<<<<< HEAD
-//TODO:
-=======
 /*!
   Compute from a given longitude, latitude and a sphere radius the homogeneous transformation
   from the NED frame to the ECEF frame.
@@ -394,7 +391,6 @@
 
   \return The homogeneous transformation from NED to ECEF frame.
 */
->>>>>>> 2ab4799e
 vpHomogeneousMatrix vpMath::ned2ecef(double lonDeg, double latDeg, double radius)
 {
   double lon = vpMath::rad(lonDeg);
@@ -408,8 +404,6 @@
   return ecef_M_ned;
 }
 
-<<<<<<< HEAD
-=======
 /*!
   Compute from a given longitude, latitude and a sphere radius the homogeneous transformation
   from the ENU frame to the ECEF frame.
@@ -420,7 +414,6 @@
 
   \return The homogeneous transformation from ENU to ECEF frame.
 */
->>>>>>> 2ab4799e
 vpHomogeneousMatrix vpMath::enu2ecef(double lonDeg, double latDeg, double radius)
 {
   double lon = vpMath::rad(lonDeg);
@@ -434,8 +427,6 @@
   return ecef_M_enu;
 }
 
-<<<<<<< HEAD
-=======
 /*!
   Compute the vector of longitude / latitude couples for \e maxPoints regularly spaced on a sphere,
   using the following paper:
@@ -446,7 +437,6 @@
 
   \return The vector of longitude / latitude couples for the \e maxPoints on a sphare.
 */
->>>>>>> 2ab4799e
 std::vector<std::pair<double, double> > vpMath::computeRegularPointsOnSphere(unsigned int maxPoints)
 {
   assert(maxPoints > 0);
@@ -473,8 +463,6 @@
   return points;
 }
 
-<<<<<<< HEAD
-=======
 /*!
   Compute transformations from the local tangent plane (e.g. NED, ECU, ...) to the ECEF frame.
 
@@ -486,7 +474,6 @@
 
   \return The vector of ecef_M_local homogeneous transformations.
 */
->>>>>>> 2ab4799e
 std::vector<vpHomogeneousMatrix> vpMath::getLocalTangentPlaneTransformations(const std::vector<double> &longitudes, const std::vector<double> &latitudes, double radius,
                                                                              vpHomogeneousMatrix (*toECEF)(double lonDeg, double latDeg, double radius))
 {
