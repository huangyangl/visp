/*
 * ViSP, open source Visual Servoing Platform software.
 * Copyright (C) 2005 - 2023 by Inria. All rights reserved.
 *
 * This software is free software; you can redistribute it and/or modify
 * it under the terms of the GNU General Public License as published by
 * the Free Software Foundation; either version 2 of the License, or
 * (at your option) any later version.
 * See the file LICENSE.txt at the root directory of this source
 * distribution for additional information about the GNU GPL.
 *
 * For using ViSP with software that can not be combined with the GNU
 * GPL, please contact Inria about acquiring a ViSP Professional
 * Edition License.
 *
 * See https://visp.inria.fr for more information.
 *
 * This software was developed at:
 * Inria Rennes - Bretagne Atlantique
 * Campus Universitaire de Beaulieu
 * 35042 Rennes Cedex
 * France
 *
 * If you have questions regarding the use of this file, please contact
 * Inria at visp@inria.fr
 *
 * This file is provided AS IS with NO WARRANTY OF ANY KIND, INCLUDING THE
 * WARRANTY OF DESIGN, MERCHANTABILITY AND FITNESS FOR A PARTICULAR PURPOSE.
 */

#include <visp3/core/vpImageConvert.h>
#include <visp3/core/vpImageFilter.h>
#include <visp3/core/vpImageMorphology.h>

#include <visp3/imgproc/vpCircleHoughTransform.h>

vpCircleHoughTransform::vpCircleHoughTransform()
  : m_algoParams()
{
  initGaussianFilters();
  initGradientFilters();
}

vpCircleHoughTransform::vpCircleHoughTransform(const vpCircleHoughTransformParameters &algoParams)
  : m_algoParams(algoParams)
{
  initGaussianFilters();
  initGradientFilters();
}

void
vpCircleHoughTransform::init(const vpCircleHoughTransformParameters &algoParams)
{
  m_algoParams = algoParams;
  initGaussianFilters();
  initGradientFilters();
}

vpCircleHoughTransform::~vpCircleHoughTransform()
{ }

#ifdef VISP_HAVE_NLOHMANN_JSON
vpCircleHoughTransform::vpCircleHoughTransform(const std::string &jsonPath)
{
  initFromJSON(jsonPath);
}

void
vpCircleHoughTransform::initFromJSON(const std::string &jsonPath)
{
  std::ifstream file(jsonPath);
  if (!file.good()) {
    std::stringstream ss;
    ss << "Problem opening file " << jsonPath << ". Make sure it exists and is readable" << std::endl;
    throw vpException(vpException::ioError, ss.str());
  }
  json j;
  try {
    j = json::parse(file);
  }
  catch (json::parse_error &e) {
    std::stringstream msg;
    msg << "Could not parse JSON file : \n";

    msg << e.what() << std::endl;
    msg << "Byte position of error: " << e.byte;
    throw vpException(vpException::ioError, msg.str());
  }
  m_algoParams = j; // Call from_json(const json& j, vpCircleHoughTransformParameters&) to read json
  file.close();
  initGaussianFilters();
  initGradientFilters();
}

void
vpCircleHoughTransform::saveConfigurationInJSON(const std::string &jsonPath) const
{
  m_algoParams.saveConfigurationInJSON(jsonPath);
}

#endif

void
vpCircleHoughTransform::initGaussianFilters()
{
  m_fg.resize(1, (m_algoParams.m_gaussianKernelSize + 1)/2);
  vpImageFilter::getGaussianKernel(m_fg.data, m_algoParams.m_gaussianKernelSize, m_algoParams.m_gaussianStdev, true);
  m_cannyVisp.setGaussianFilterParameters(m_algoParams.m_gaussianKernelSize, m_algoParams.m_gaussianStdev);
}

void
vpCircleHoughTransform::initGradientFilters()
{
  if ((m_algoParams.m_gradientFilterKernelSize % 2) != 1) {
    throw vpException(vpException::badValue, "Gradient filters Kernel size should be odd.");
  }
  m_gradientFilterX.resize(m_algoParams.m_gradientFilterKernelSize, m_algoParams.m_gradientFilterKernelSize);
  m_gradientFilterY.resize(m_algoParams.m_gradientFilterKernelSize, m_algoParams.m_gradientFilterKernelSize);
  m_cannyVisp.setGradientFilterAperture(m_algoParams.m_gradientFilterKernelSize);

  auto scaleFilter = [](vpArray2D<float> &filter, const float &scale) {
    for (unsigned int r = 0; r < filter.getRows(); r++) {
      for (unsigned int c = 0; c < filter.getCols(); c++) {
        filter[r][c] = filter[r][c] * scale;
      }
    }};

  float scaleX = 1.f;
  float scaleY = 1.f;

  if (m_algoParams.m_filteringAndGradientType == vpImageFilter::CANNY_GBLUR_SOBEL_FILTERING) {
    // Compute the Sobel filters
    scaleX = vpImageFilter::getSobelKernelX(m_gradientFilterX.data, (m_algoParams.m_gradientFilterKernelSize  - 1)/2);
    scaleY = vpImageFilter::getSobelKernelY(m_gradientFilterY.data, (m_algoParams.m_gradientFilterKernelSize  - 1)/2);
  }
  else if (m_algoParams.m_filteringAndGradientType == vpImageFilter::CANNY_GBLUR_SCHARR_FILTERING) {
    // Compute the Scharr filters
    scaleX = vpImageFilter::getScharrKernelX(m_gradientFilterX.data, (m_algoParams.m_gradientFilterKernelSize  - 1)/2);
    scaleY = vpImageFilter::getScharrKernelY(m_gradientFilterY.data, (m_algoParams.m_gradientFilterKernelSize  - 1)/2);
  }
  else {
    std::string errMsg = "[vpCircleHoughTransform::initGradientFilters] Error: gradient filtering method \"";
    errMsg += vpImageFilter::vpCannyFilteringAndGradientTypeToString(m_algoParams.m_filteringAndGradientType);
    errMsg += "\" has not been implemented yet\n";
    throw vpException(vpException::notImplementedError, errMsg);
  }
  scaleFilter(m_gradientFilterX, scaleX);
  scaleFilter(m_gradientFilterY, scaleY);
}

std::vector<vpImageCircle>
vpCircleHoughTransform::detect(const vpImage<vpRGBa> &I)
{
  vpImage<unsigned char> I_gray;
  vpImageConvert::convert(I, I_gray);
  return detect(I_gray);
}

#ifdef HAVE_OPENCV_CORE
std::vector<vpImageCircle>
vpCircleHoughTransform::detect(const cv::Mat &cv_I)
{
  vpImage<unsigned char> I_gray;
  vpImageConvert::convert(cv_I, I_gray);
  return detect(I_gray);
}
#endif

std::vector<vpImageCircle>
vpCircleHoughTransform::detect(const vpImage<unsigned char> &I, const int &nbCircles)
{
  std::vector<vpImageCircle> detections = detect(I);
  size_t nbDetections = detections.size();

  // Prepare vector of tuple to sort by decreasing probabilities
  std::vector<std::tuple<vpImageCircle, unsigned int, float> > detectionsWithVotes;
  for (size_t i = 0; i < nbDetections; i++) {
    std::tuple<vpImageCircle, unsigned int, float> detectionWithVote(detections[i], m_finalCircleVotes[i], m_finalCirclesProbabilities[i]);
    detectionsWithVotes.push_back(detectionWithVote);
  }

  // Sorting by decreasing probabilities
  bool (*hasBetterProba)(std::tuple<vpImageCircle, unsigned int, float>, std::tuple<vpImageCircle, unsigned int, float>)
    = [](std::tuple<vpImageCircle, unsigned int, float> a, std::tuple<vpImageCircle, unsigned int, float> b) {
    return (std::get<2>(a) > std::get<2>(b));
    };
  std::sort(detectionsWithVotes.begin(), detectionsWithVotes.end(), hasBetterProba);

  // Clearing the storages containing the detection results
  // to have it sorted by decreasing probabilities
  size_t limitMin;
  if (nbCircles < 0) {
    limitMin = nbDetections;
  }
  else {
    limitMin = std::min(nbDetections, (size_t)nbCircles);
  }

  std::vector<vpImageCircle> bestCircles;
  for (size_t i = 0; i < nbDetections; i++) {
    m_finalCircles[i] = std::get<0>(detectionsWithVotes[i]);
    m_finalCircleVotes[i] = std::get<1>(detectionsWithVotes[i]);
    m_finalCirclesProbabilities[i] = std::get<2>(detectionsWithVotes[i]);
    if (i < limitMin) {
      bestCircles.push_back(std::get<0>(detectionsWithVotes[i]));
    }
  }

  return bestCircles;
}

std::vector<vpImageCircle>
vpCircleHoughTransform::detect(const vpImage<unsigned char> &I)
{
  // Cleaning results of potential previous detection
  m_centerCandidatesList.clear();
  m_centerVotes.clear();
  m_edgePointsList.clear();
  m_circleCandidates.clear();
  m_circleCandidatesVotes.clear();
  m_circleCandidatesProbabilities.clear();
  m_finalCircles.clear();
  m_finalCircleVotes.clear();

  // Ensuring that the difference between the max and min radii is big enough to take into account
  // the pixelization of the image
  const float minRadiusDiff = 3.f;
  if (m_algoParams.m_maxRadius - m_algoParams.m_minRadius < minRadiusDiff) {
    if (m_algoParams.m_minRadius > minRadiusDiff / 2.f) {
      m_algoParams.m_maxRadius += minRadiusDiff / 2.f;
      m_algoParams.m_minRadius -= minRadiusDiff / 2.f;
    }
    else {
      m_algoParams.m_maxRadius += minRadiusDiff - m_algoParams.m_minRadius;
      m_algoParams.m_minRadius = 0.f;
    }
  }

  // Ensuring that the difference between the max and min center position is big enough to take into account
  // the pixelization of the image
  const float minCenterPositionDiff = 3.f;
  if (m_algoParams.m_centerXlimits.second - m_algoParams.m_centerXlimits.first < minCenterPositionDiff) {
    m_algoParams.m_centerXlimits.second += minCenterPositionDiff / 2.f;
    m_algoParams.m_centerXlimits.first -= minCenterPositionDiff / 2.f;
  }
  if (m_algoParams.m_centerYlimits.second - m_algoParams.m_centerYlimits.first < minCenterPositionDiff) {
    m_algoParams.m_centerYlimits.second += minCenterPositionDiff / 2.f;
    m_algoParams.m_centerYlimits.first -= minCenterPositionDiff / 2.f;
  }

  // First thing, we need to apply a Gaussian filter on the image to remove some spurious noise
  // Then, we need to compute the image gradients in order to be able to perform edge detection
  computeGradientsAfterGaussianSmoothing(I);

  // Using the gradients, it is now possible to perform edge detection
  // We rely on the Canny edge detector
  // It will also give us the connected edged points
  edgeDetection(I);

  // From the edge map and gradient information, it is possible to compute
  // the center point candidates
  computeCenterCandidates();

  // From the edge map and center point candidates, we can compute candidate
  // circles. These candidate circles are circles whose center belong to
  // the center point candidates and whose radius is a "radius bin" that got
  // enough votes by computing the distance between each point of the edge map
  // and the center point candidate
  computeCircleCandidates();

  // Finally, we perform a merging operation that permits to merge circles
  // respecting similarity criteria (distance between centers and similar radius)
  mergeCircleCandidates();

  return m_finalCircles;
}

void
vpCircleHoughTransform::computeGradientsAfterGaussianSmoothing(const vpImage<unsigned char> &I)
{
  if (m_algoParams.m_filteringAndGradientType == vpImageFilter::CANNY_GBLUR_SOBEL_FILTERING
     || m_algoParams.m_filteringAndGradientType == vpImageFilter::CANNY_GBLUR_SCHARR_FILTERING) {
    // Computing the Gaussian blurr
    vpImage<float> Iblur, GIx;
    vpImageFilter::filterX(I, GIx, m_fg.data, m_algoParams.m_gaussianKernelSize);
    vpImageFilter::filterY(GIx, Iblur, m_fg.data, m_algoParams.m_gaussianKernelSize);

    // Computing the gradients
    vpImageFilter::filter(Iblur, m_dIx, m_gradientFilterX, true);
    vpImageFilter::filter(Iblur, m_dIy, m_gradientFilterY, true);
  }
  else {
    std::string errMsg("[computeGradientsAfterGaussianSmoothing] The filtering + gradient operators \"");
    errMsg += vpImageFilter::vpCannyFilteringAndGradientTypeToString(m_algoParams.m_filteringAndGradientType);
    errMsg += "\" is not implemented (yet).";
    throw(vpException(vpException::notImplementedError, errMsg));
  }
}

void
vpCircleHoughTransform::edgeDetection(const vpImage<unsigned char> &I)
{
  if (m_algoParams.m_cannyBackendType == vpImageFilter::CANNY_VISP_BACKEND) {
    // This is done to increase the time performances, because it avoids to
    // recompute the gradient in the vpImageFilter::canny method
    m_cannyVisp.setFilteringAndGradientType(m_algoParams.m_filteringAndGradientType);
    m_cannyVisp.setCannyThresholds(m_algoParams.m_lowerCannyThresh, m_algoParams.m_upperCannyThresh);
    m_cannyVisp.setCannyThresholdsRatio(m_algoParams.m_lowerCannyThreshRatio, m_algoParams.m_upperCannyThreshRatio);
    m_cannyVisp.setGradients(m_dIx, m_dIy);
    m_edgeMap = m_cannyVisp.detect(I);
  }
  else {
    // We will have to recompute the gradient in the desired backend format anyway so we let
    // the vpImageFilter::canny method take care of it
    vpImageFilter::canny(I, m_edgeMap, m_algoParams.m_gaussianKernelSize, m_algoParams.m_lowerCannyThresh,
    m_algoParams.m_upperCannyThresh, m_algoParams.m_gradientFilterKernelSize, m_algoParams.m_gaussianStdev,
    m_algoParams.m_lowerCannyThreshRatio, m_algoParams.m_upperCannyThreshRatio, true,
    m_algoParams.m_cannyBackendType, m_algoParams.m_filteringAndGradientType);
  }

  for (int i = 0; i < m_algoParams.m_edgeMapFilteringNbIter; i++) {
    filterEdgeMap();
  }
}

void
vpCircleHoughTransform::filterEdgeMap()
{
  vpImage<unsigned char> J = m_edgeMap;

  for (unsigned int i = 1; i < J.getHeight() - 1; i++) {
    for (unsigned int j = 1; j < J.getWidth() - 1; j++) {
      if (J[i][j] == 255) {
        // Consider 8 neighbors
        int topLeftPixel = (int)J[i - 1][j - 1];
        int topPixel = (int)J[i - 1][j];
        int topRightPixel = (int)J[i - 1][j + 1];
        int botLeftPixel = (int)J[i + 1][j - 1];
        int bottomPixel = (int)J[i + 1][j];
        int botRightPixel = (int)J[i + 1][j + 1];
        int leftPixel = (int)J[i][j - 1];
        int rightPixel = (int)J[i][j + 1];
        if ((topLeftPixel + topPixel + topRightPixel
             + botLeftPixel + bottomPixel + botRightPixel
             + leftPixel + rightPixel
             ) >= 2 * 255) {
          // At least 2 of the 8-neighbor points are also an edge point
          // so we keep the edge point
          m_edgeMap[i][j] = 255;
        }
        else {
          // The edge point is isolated => we erase it
          m_edgeMap[i][j] = 0;
        }
      }
    }
  }
}

void
vpCircleHoughTransform::computeCenterCandidates()
{
  // For each edge point EP_i, check the image gradient at EP_i
  // Then, for each image point in the direction of the gradient,
  // increment the accumulator
  // We can perform bilinear interpolation in order not to vote for a "line" of
  // points, but for an "area" of points
  unsigned int nbRows = m_edgeMap.getRows();
  unsigned int nbCols = m_edgeMap.getCols();

  // Computing the minimum and maximum horizontal position of the center candidates
  // The miminum horizontal position of the center is at worst -maxRadius outside the image
  // The maxinum horizontal position of the center is at worst +maxRadiusoutside the image
  // The width of the accumulator is the difference between the max and the min
  int minimumXposition = std::max(m_algoParams.m_centerXlimits.first, -1 * (int)m_algoParams.m_maxRadius);
  int maximumXposition = std::min(m_algoParams.m_centerXlimits.second, (int)(m_algoParams.m_maxRadius + nbCols));
  minimumXposition = std::min(minimumXposition, maximumXposition - 1);
  float minimumXpositionFloat = static_cast<float>(minimumXposition);
  float maximumXpositionFloat = static_cast<float>(maximumXposition);
  int offsetX = minimumXposition;
  int accumulatorWidth = maximumXposition - minimumXposition + 1;
  if (accumulatorWidth <= 0) {
    throw(vpException(vpException::dimensionError, "[vpCircleHoughTransform::computeCenterCandidates] Accumulator width <= 0!"));
  }

  // Computing the minimum and maximum vertical position of the center candidates
  // The miminum vertical position of the center is at worst -maxRadius outside the image
  // The maxinum vertical position of the center is at worst +maxRadiusoutside the image
  // The height of the accumulator is the difference between the max and the min
  int minimumYposition = std::max(m_algoParams.m_centerYlimits.first, -1 * (int)m_algoParams.m_maxRadius);
  int maximumYposition = std::min(m_algoParams.m_centerYlimits.second, (int)(m_algoParams.m_maxRadius + nbRows));
  minimumYposition = std::min(minimumYposition, maximumYposition - 1);
  float minimumYpositionFloat = static_cast<float>(minimumYposition);
  float maximumYpositionFloat = static_cast<float>(maximumYposition);
  int offsetY = minimumYposition;
  int accumulatorHeight = maximumYposition - minimumYposition + 1;
  if (accumulatorHeight <= 0) {
    std::string errMsg("[vpCircleHoughTransform::computeCenterCandidates] Accumulator height <= 0!");
    throw(vpException(vpException::dimensionError, errMsg));
  }

  vpImage<float> centersAccum(accumulatorHeight, accumulatorWidth + 1, 0.); /*!< Votes for the center candidates.*/

  for (unsigned int r = 0; r < nbRows; r++) {
    for (unsigned int c = 0; c < nbCols; c++) {
      if (m_edgeMap[r][c] == 255) {
        // Voting for points in both direction of the gradient
        // Step from min_radius to max_radius in both directions of the gradient
        float mag = std::sqrt(m_dIx[r][c] * m_dIx[r][c] + m_dIy[r][c] * m_dIy[r][c]);

        float sx = 0.f, sy = 0.f;
        if (std::abs(mag) >= std::numeric_limits<float>::epsilon()) {
          sx = m_dIx[r][c] / mag;
          sy = m_dIy[r][c] / mag;
        }
        else {
          continue;
        }

        // Saving the edge point for further use
        m_edgePointsList.push_back(std::pair<unsigned int, unsigned int>(r, c));

        for (int k1 = 0; k1 < 2; k1++) {
          bool hasToStopLoop = false;
          int x_low_prev = std::numeric_limits<int>::max(), y_low_prev, y_high_prev;
          int x_high_prev = y_low_prev = y_high_prev = x_low_prev;

          float rstart = m_algoParams.m_minRadius, rstop = m_algoParams.m_maxRadius;
          float min_minus_c = minimumXpositionFloat - (float)c;
          float min_minus_r = minimumYpositionFloat - (float)r;
          float max_minus_c = maximumXpositionFloat - (float)c;
          float max_minus_r = maximumYpositionFloat - (float)r;
          if (sx > 0) {
            float rmin = (min_minus_c) / sx;
            rstart = std::max(rmin, m_algoParams.m_minRadius);
            float rmax = (max_minus_c) / sx;
            rstop = std::min(rmax, m_algoParams.m_maxRadius);
          }
          else if (sx < 0) {
            float rmin = (max_minus_c) / sx;
            rstart = std::max(rmin, m_algoParams.m_minRadius);
            float rmax = (min_minus_c) / sx;
            rstop = std::min(rmax, m_algoParams.m_maxRadius);
          }

          if (sy > 0) {
            float rmin = (min_minus_r) / sy;
            rstart = std::max(rmin, rstart);
            float rmax = (max_minus_r) / sy;
            rstop = std::min(rmax, rstop);
          }
          else if (sy < 0) {
            float rmin = (max_minus_r) / sy;
            rstart = std::max(rmin, rstart);
            float rmax = (min_minus_r) / sy;
            rstop = std::min(rmax, rstop);
          }

          float deltar_x = 1.f / std::abs(sx);
          float deltar_y = 1.f / std::abs(sy);
          float deltar = std::min(deltar_x, deltar_y);

          for (float rad = rstart; rad <= rstop && !hasToStopLoop; rad += deltar) {
            float x1 = (float)c + (float)rad * sx;
            float y1 = (float)r + (float)rad * sy;

            if (x1 < minimumXpositionFloat || y1 < minimumYpositionFloat
               || x1 > maximumXpositionFloat || y1 > maximumYpositionFloat) {
              continue; // It means that the center is outside the search region.
            }

            int x_low, x_high;
            int y_low, y_high;

            if (x1 > 0.) {
              x_low = static_cast<int>(std::floor(x1));
              x_high = static_cast<int>(std::ceil(x1));
            }
            else {
              x_low = -(static_cast<int>(std::ceil(-x1)));
              x_high = -(static_cast<int>(std::floor(-x1)));
            }

            if (y1 > 0.) {
              y_low = static_cast<int>(std::floor(y1));
              y_high = static_cast<int>(std::ceil(y1));
            }
            else {
              y_low = -(static_cast<int>(std::ceil(-1. * y1)));
              y_high = -(static_cast<int>(std::floor(-1. * y1)));
            }

            if (x_low_prev == x_low && x_high_prev == x_high && y_low_prev == y_low && y_high_prev == y_high) {
              // Avoid duplicated votes to the same center candidate
              continue;
            }
            else {
              x_low_prev = x_low;
              x_high_prev = x_high;
              y_low_prev = y_low;
              y_high_prev = y_high;
            }

            auto updateAccumulator =
              [](const float &x_orig, const float &y_orig,
                  const int &x, const int &y,
                  const int &offsetX, const int &offsetY,
                  const int &nbCols, const int &nbRows,
                  vpImage<float> &accum, bool &hasToStop) {
                    if (x - offsetX <  0      ||
                        x - offsetX >= nbCols ||
                        y - offsetY <  0      ||
                        y - offsetY >= nbRows
                      ) {
                      hasToStop = true;
                    }
                    else {
                      float dx = (x_orig - (float)x);
                      float dy = (y_orig - (float)y);
                      accum[y - offsetY][x - offsetX] += std::abs(dx) + std::abs(dy);
                    }
              };

            updateAccumulator(x1, y1, x_low, y_low,
                              offsetX, offsetY,
                              accumulatorWidth, accumulatorHeight,
                              centersAccum, hasToStopLoop
            );

            updateAccumulator(x1, y1, x_high, y_high,
                              offsetX, offsetY,
                              accumulatorWidth, accumulatorHeight,
                              centersAccum, hasToStopLoop
            );
          }

          sx = -sx;
          sy = -sy;
        }
      }
    }
  }

  // Use dilatation with large kernel in order to determine the
  // accumulator maxima
  vpImage<float> centerCandidatesMaxima = centersAccum;
  int dilatationKernelSize = std::max(m_algoParams.m_dilatationKernelSize, 3); // Ensure at least a 3x3 dilatation operation is performed
  vpImageMorphology::dilatation(centerCandidatesMaxima, dilatationKernelSize);

  // Look for the image points that correspond to the accumulator maxima
  // These points will become the center candidates
  // find the possible circle centers
  int nbColsAccum = centersAccum.getCols();
  int nbRowsAccum = centersAccum.getRows();
  int nbVotes = -1;
  std::vector<std::pair<std::pair<float, float>, float>> peak_positions_votes;
  for (int y = 0; y < nbRowsAccum; y++) {
    int left = -1;
    for (int x = 0; x < nbColsAccum; x++) {
      if (centersAccum[y][x] >= m_algoParams.m_centerMinThresh
         && centersAccum[y][x] == centerCandidatesMaxima[y][x]
         && centersAccum[y][x] >  centersAccum[y][x + 1]
         ) {
        if (left < 0)
          left = x;
        nbVotes = std::max(nbVotes, (int)centersAccum[y][x]);
      }
      else if (left >= 0) {
        int cx = (int)((left + x - 1) * 0.5f);
        float sumVotes = 0.;
        float x_avg = 0., y_avg = 0.;
        int averagingWindowHalfSize = m_algoParams.m_averagingWindowSize / 2;
        int startingRow = std::max(0, y - averagingWindowHalfSize);
        int startingCol = std::max(0, cx - averagingWindowHalfSize);
        int endRow = std::min(accumulatorHeight, y + averagingWindowHalfSize + 1);
        int endCol = std::min(accumulatorWidth, cx + averagingWindowHalfSize + 1);
        for (int r = startingRow; r < endRow; r++) {
          for (int c = startingCol; c < endCol; c++) {
            sumVotes += centersAccum[r][c];
            x_avg += centersAccum[r][c] * (c);
            y_avg += centersAccum[r][c] * (r);
          }
        }
        float avgVotes = sumVotes / (float)(m_algoParams.m_averagingWindowSize * m_algoParams.m_averagingWindowSize);
        if (avgVotes > m_algoParams.m_centerMinThresh) {
          x_avg /= (float)(sumVotes);
          y_avg /= (float)(sumVotes);
          std::pair<float, float> position(y_avg + (float)offsetY, x_avg + (float)offsetX);
          std::pair<std::pair<float, float>, float> position_vote(position, avgVotes);
          peak_positions_votes.push_back(position_vote);
        }
        if (nbVotes < 0) {
          throw(vpException(vpException::badValue, "nbVotes (" + std::to_string(nbVotes) + ") < 0, thresh = " + std::to_string(m_algoParams.m_centerMinThresh)));
        }
        left = -1;
        nbVotes = -1;
      }
    }
  }

  unsigned int nbPeaks = peak_positions_votes.size();
  if (nbPeaks > 0) {
    std::vector<bool> has_been_merged(nbPeaks, false);
    std::vector<std::pair<std::pair<float, float>, float>> merged_peaks_position_votes;
    float squared_distance_max = m_algoParams.m_centerMinDist * m_algoParams.m_centerMinDist;
    for (unsigned int idPeak = 0; idPeak < nbPeaks; idPeak++) {
      float votes = peak_positions_votes[idPeak].second;
      if (has_been_merged[idPeak]) {
        // Ignoring peak that has already been merged
        continue;
      }
      else if (votes < m_algoParams.m_centerMinThresh) {
        // Ignoring peak whose number of votes is lower than the threshold
        has_been_merged[idPeak] = true;
        continue;
      }
      std::pair<float, float> position = peak_positions_votes[idPeak].first;
      std::pair<float, float> barycenter;
      barycenter.first = position.first * peak_positions_votes[idPeak].second;
      barycenter.second = position.second * peak_positions_votes[idPeak].second;
      float total_votes = peak_positions_votes[idPeak].second;
      float nb_electors = 1.f;
      // Looking for potential similar peak in the following peaks
      for (unsigned int idCandidate = idPeak + 1; idCandidate < nbPeaks; idCandidate++) {
        float votes_candidate = peak_positions_votes[idCandidate].second;
        if (has_been_merged[idCandidate]) {
          continue;
        }
        else if (votes_candidate < m_algoParams.m_centerMinThresh) {
          // Ignoring peak whose number of votes is lower than the threshold
          has_been_merged[idCandidate] = true;
          continue;
        }
        // Computing the distance with the peak of insterest
        std::pair<float, float> position_candidate = peak_positions_votes[idCandidate].first;
        double squared_distance = (position.first - position_candidate.first) * (position.first - position_candidate.first)
          + (position.second - position_candidate.second) * (position.second - position_candidate.second);

        // If the peaks are similar, update the barycenter peak between them and corresponding votes
        if (squared_distance < squared_distance_max) {
          barycenter.first += position_candidate.first * votes_candidate;
          barycenter.second += position_candidate.second * votes_candidate;
          total_votes += votes_candidate;
          nb_electors += 1.f;
          has_been_merged[idCandidate] = true;
        }
      }

      float avg_votes = total_votes / nb_electors;
      // Only the centers having enough votes are considered
      if (avg_votes > m_algoParams.m_centerMinThresh) {
        barycenter.first /= total_votes;
        barycenter.second /= total_votes;
        std::pair<std::pair<float, float>, float> barycenter_votes(barycenter, avg_votes);
        merged_peaks_position_votes.push_back(barycenter_votes);
      }
    }

    auto sortingCenters = [](const std::pair<std::pair<float, float>, float> &position_vote_a,
                            const std::pair<std::pair<float, float>, float> &position_vote_b)
      {
        return position_vote_a.second > position_vote_b.second;
      };

    std::sort(merged_peaks_position_votes.begin(), merged_peaks_position_votes.end(), sortingCenters);

    nbPeaks = merged_peaks_position_votes.size();
    int nbPeaksToKeep = (m_algoParams.m_expectedNbCenters > 0 ? m_algoParams.m_expectedNbCenters : nbPeaks);
    nbPeaksToKeep = std::min(nbPeaksToKeep, (int)nbPeaks);
    for (int i = 0; i < nbPeaksToKeep; i++) {
      std::cout << "Peak : (" << merged_peaks_position_votes[i].first.first << " ; " << merged_peaks_position_votes[i].first.second << ")\tVotes = " << merged_peaks_position_votes[i].second << std::endl;
      m_centerCandidatesList.push_back(merged_peaks_position_votes[i].first);
      m_centerVotes.push_back(merged_peaks_position_votes[i].second);
    }
  }
}

void
vpCircleHoughTransform::computeCircleCandidates()
{
  size_t nbCenterCandidates = m_centerCandidatesList.size();
  int nbBins = static_cast<int>((m_algoParams.m_maxRadius - m_algoParams.m_minRadius + 1)/ m_algoParams.m_mergingRadiusDiffThresh);
  nbBins = std::max((int)1, nbBins); // Avoid having 0 bins, which causes segfault
  std::vector<float> radiusAccumList; /*!< Radius accumulator for each center candidates.*/
  std::vector<float> radiusActualValueList; /*!< Vector that contains the actual distance between the edge points and the center candidates.*/

  float rmin2 = m_algoParams.m_minRadius * m_algoParams.m_minRadius;
  float rmax2 = m_algoParams.m_maxRadius * m_algoParams.m_maxRadius;
  float circlePerfectness2 = m_algoParams.m_circlePerfectness * m_algoParams.m_circlePerfectness;

  for (size_t i = 0; i < nbCenterCandidates; i++) {
    std::pair<float, float> centerCandidate = m_centerCandidatesList[i];
    // Initialize the radius accumulator of the candidate with 0s
    radiusAccumList.clear();
    radiusAccumList.resize(nbBins, 0);
    radiusActualValueList.clear();
    radiusActualValueList.resize(nbBins, 0.);

    for (auto edgePoint : m_edgePointsList) {
      // For each center candidate CeC_i, compute the distance with each edge point EP_j d_ij = dist(CeC_i; EP_j)
      float rx = edgePoint.first  - centerCandidate.first;
      float ry = edgePoint.second - centerCandidate.second;
      float r2 = rx * rx + ry * ry;
      if ((r2 > rmin2) && (r2 < rmax2)) {
        float gx = m_dIx[edgePoint.first][edgePoint.second];
        float gy = m_dIy[edgePoint.first][edgePoint.second];
        float grad2 = gx * gx + gy * gy;

        float scalProd = rx * gx + ry * gy;
        float scalProd2 = scalProd * scalProd;
        if (scalProd2 >= circlePerfectness2 * r2 * grad2) {
<<<<<<< HEAD
          // Look for the Radius Candidate Bin RCB_k to which d_ij is "the closest" will have an additionnal vote
          float r = std::sqrt(r2);
          int r_bin = static_cast<int>(std::floor((r - m_algoParams.m_minRadius)/ m_algoParams.m_mergingRadiusDiffThresh));
=======
          // Look for the Radius Candidate Bin RCB_k to which d_ij is "the closest" will have an additional vote
          float r = static_cast<float>(std::sqrt(r2));
          unsigned int r_bin = static_cast<unsigned int>(std::ceil((r - m_algoParams.m_minRadius)/ m_algoParams.m_centerMinDist));
>>>>>>> a2ddf0ca
          r_bin = std::min(r_bin, nbBins - 1);
          if ((r < m_algoParams.m_minRadius + m_algoParams.m_mergingRadiusDiffThresh * 0.5f)
            || (r > m_algoParams.m_minRadius + m_algoParams.m_mergingRadiusDiffThresh * (nbBins - 1 + 0.5f))) {
            // If the radius is at the very beginning of the allowed radii or at the very end, we do not span the vote
            radiusAccumList[r_bin] += 1.f;
            radiusActualValueList[r_bin] += r;
          }
          else {
            float midRadiusPrevBin = m_algoParams.m_minRadius + m_algoParams.m_mergingRadiusDiffThresh * (r_bin - 1.f + 0.5f);
            float midRadiusCurBin = m_algoParams.m_minRadius + m_algoParams.m_mergingRadiusDiffThresh * (r_bin + 0.5f);
            float midRadiusNextBin = m_algoParams.m_minRadius + m_algoParams.m_mergingRadiusDiffThresh * (r_bin + 1.f + 0.5f);

            if (r >= midRadiusCurBin && r <= midRadiusNextBin) {
              // The radius is at  the end of the current bin or beginning of the next, we span the vote with the next bin
              float voteCurBin = (midRadiusNextBin - r) / m_algoParams.m_mergingRadiusDiffThresh; // If the difference is big, it means that we are closer to the current bin
              float voteNextBin = 1.f - voteCurBin;
              radiusAccumList[r_bin] += voteCurBin;
              radiusActualValueList[r_bin] += r * voteCurBin;
              radiusAccumList[r_bin + 1] += voteNextBin;
              radiusActualValueList[r_bin + 1] += r * voteNextBin;
            }
            else {
              // The radius is at the end of the previous bin or beginning of the current, we span the vote with the previous bin
              float votePrevBin = (r - midRadiusPrevBin) / m_algoParams.m_mergingRadiusDiffThresh; // If the difference is big, it means that we are closer to the previous bin
              float voteCurBin = 1.f - votePrevBin;
              radiusAccumList[r_bin] += voteCurBin;
              radiusActualValueList[r_bin] += r * voteCurBin;
              radiusAccumList[r_bin - 1] += votePrevBin;
              radiusActualValueList[r_bin - 1] += r * votePrevBin;
            }
          }
        }
      }
    }

    auto computeEffectiveRadius = [](const float &votes, const float &weigthedSumRadius) {
      float r_effective = -1.f;
      if (votes > std::numeric_limits<float>::epsilon()) {
        r_effective = weigthedSumRadius / votes;
      }
      return r_effective;
      };

    std::vector<float> v_r_effective;
    std::vector<float> v_votes_effective;
    for (int idBin = 0; idBin < nbBins; idBin++) {
      float r_effective = computeEffectiveRadius(radiusAccumList[idBin], radiusActualValueList[idBin]);
      float effective_votes = radiusAccumList[idBin];
      bool is_r_effective_similar = (r_effective > 0.f);
      // Looking for potential similar radii in the following bins
      // If so, compute the barycenter radius between them
      for (int idCandidate = idBin + 1; idCandidate < nbBins && is_r_effective_similar; idCandidate++) {
        float r_effective_candidate = computeEffectiveRadius(radiusAccumList[idCandidate], radiusActualValueList[idCandidate]);
        if (std::abs(r_effective_candidate - r_effective) < m_algoParams.m_mergingRadiusDiffThresh) {
          r_effective = (r_effective * effective_votes + r_effective_candidate * radiusAccumList[idCandidate]) / (effective_votes + radiusAccumList[idCandidate]);
          effective_votes += radiusAccumList[idCandidate];
          radiusAccumList[idCandidate] = -.1f;
          radiusActualValueList[idCandidate] = -1.f;
          is_r_effective_similar = true;
        }
        else {
          is_r_effective_similar = false;
        }
      }

      if (effective_votes > m_algoParams.m_centerMinThresh) {
        // Only the circles having enough votes are considered
        v_r_effective.push_back(r_effective);
        v_votes_effective.push_back(effective_votes);
      }
    }

    unsigned int nbCandidates = v_r_effective.size();
    for (unsigned int idBin = 0; idBin < nbCandidates; idBin++) {
      // If the circle of center CeC_i  and radius RCB_k has enough votes, it is added to the list
      // of Circle Candidates
      float r_effective = v_r_effective[idBin];
      vpImageCircle candidateCircle(vpImagePoint(centerCandidate.first, centerCandidate.second), r_effective);
      float proba = computeCircleProbability(candidateCircle, v_votes_effective[idBin]);
      if (proba > m_algoParams.m_circleProbaThresh) {
        m_circleCandidates.push_back(candidateCircle);
        m_circleCandidatesProbabilities.push_back(proba);
        m_circleCandidatesVotes.push_back(v_votes_effective[idBin]);
      }
    }
  }
}

float
vpCircleHoughTransform::computeCircleProbability(const vpImageCircle &circle, const unsigned int &nbVotes)
{
  float proba(0.f);
  float visibleArc((float)nbVotes);
  float theoreticalLenght = circle.computeArcLengthInRoI(vpRect(vpImagePoint(0, 0), m_edgeMap.getWidth(), m_edgeMap.getHeight()));
  if (theoreticalLenght < std::numeric_limits<float>::epsilon()) {
    proba = 0.f;
  }
  else {
    proba = std::min(visibleArc / theoreticalLenght, 1.f);
  }
  return proba;
}

void
vpCircleHoughTransform::mergeCircleCandidates()
{
  std::vector<vpImageCircle> circleCandidates = m_circleCandidates;
  std::vector<unsigned int> circleCandidatesVotes = m_circleCandidatesVotes;
  std::vector<float> circleCandidatesProba = m_circleCandidatesProbabilities;
  // First iteration of merge
  mergeCandidates(circleCandidates, circleCandidatesVotes, circleCandidatesProba);

  // Second iteration of merge
  mergeCandidates(circleCandidates, circleCandidatesVotes, circleCandidatesProba);

  // Saving the results
  m_finalCircles = circleCandidates;
  m_finalCircleVotes = circleCandidatesVotes;
  m_finalCirclesProbabilities = circleCandidatesProba;
}

void
vpCircleHoughTransform::mergeCandidates(std::vector<vpImageCircle> &circleCandidates, std::vector<unsigned int> &circleCandidatesVotes,
                       std::vector<float> &circleCandidatesProba)
{
  size_t nbCandidates = circleCandidates.size();
  for (size_t i = 0; i < nbCandidates; i++) {
    vpImageCircle cic_i = circleCandidates[i];
    // // For each other circle candidate CiC_j do:
    for (size_t j = i + 1; j < nbCandidates; j++) {
      vpImageCircle cic_j = circleCandidates[j];
      // // // Compute the similarity between CiC_i and CiC_j
      double distanceBetweenCenters = vpImagePoint::distance(cic_i.getCenter(), cic_j.getCenter());
      double radiusDifference = std::abs(cic_i.getRadius() - cic_j.getRadius());
      bool areCirclesSimilar = (distanceBetweenCenters < m_algoParams.m_centerMinDist
                               && radiusDifference  < m_algoParams.m_mergingRadiusDiffThresh
                               );

      if (areCirclesSimilar) {
        // // // If the similarity exceeds a threshold, merge the circle candidates CiC_i and CiC_j and remove CiC_j of the list
        unsigned int totalVotes = circleCandidatesVotes[i] + circleCandidatesVotes[j];
        float totalProba = circleCandidatesProba[i] + circleCandidatesProba[j];
        float newProba = 0.5f * totalProba;
        float newRadius = (cic_i.getRadius() * circleCandidatesProba[i] + cic_j.getRadius() * circleCandidatesProba[j]) / totalProba;
        vpImagePoint newCenter = (cic_i.getCenter() * circleCandidatesProba[i]+ cic_j.getCenter()  * circleCandidatesProba[j]) / totalProba;
        cic_i = vpImageCircle(newCenter, newRadius);
        circleCandidates[j] = circleCandidates[nbCandidates - 1];
        circleCandidatesVotes[i] = totalVotes / 2;
        circleCandidatesVotes[j] = circleCandidatesVotes[nbCandidates - 1];
        circleCandidatesProba[i] = newProba;
        circleCandidatesProba[j] = circleCandidatesProba[nbCandidates - 1];
        circleCandidates.pop_back();
        circleCandidatesVotes.pop_back();
        circleCandidatesProba.pop_back();
        nbCandidates--;
        j--;
      }
    }
    // // Add the circle candidate CiC_i, potentially merged with other circle candidates, to the final list of detected circles
    circleCandidates[i] = cic_i;
  }
}

std::string
vpCircleHoughTransform::toString() const
{
  return m_algoParams.toString();
}

std::ostream &operator<<(std::ostream &os, const vpCircleHoughTransform &detector)
{
  os << detector.toString();
  return os;
}<|MERGE_RESOLUTION|>--- conflicted
+++ resolved
@@ -709,16 +709,10 @@
         float scalProd = rx * gx + ry * gy;
         float scalProd2 = scalProd * scalProd;
         if (scalProd2 >= circlePerfectness2 * r2 * grad2) {
-<<<<<<< HEAD
-          // Look for the Radius Candidate Bin RCB_k to which d_ij is "the closest" will have an additionnal vote
-          float r = std::sqrt(r2);
-          int r_bin = static_cast<int>(std::floor((r - m_algoParams.m_minRadius)/ m_algoParams.m_mergingRadiusDiffThresh));
-=======
           // Look for the Radius Candidate Bin RCB_k to which d_ij is "the closest" will have an additional vote
           float r = static_cast<float>(std::sqrt(r2));
           unsigned int r_bin = static_cast<unsigned int>(std::ceil((r - m_algoParams.m_minRadius)/ m_algoParams.m_centerMinDist));
->>>>>>> a2ddf0ca
-          r_bin = std::min(r_bin, nbBins - 1);
+          r_bin = std::min(r_bin, static_cast<unsigned int>(nbBins) - 1);
           if ((r < m_algoParams.m_minRadius + m_algoParams.m_mergingRadiusDiffThresh * 0.5f)
             || (r > m_algoParams.m_minRadius + m_algoParams.m_mergingRadiusDiffThresh * (nbBins - 1 + 0.5f))) {
             // If the radius is at the very beginning of the allowed radii or at the very end, we do not span the vote
