--- conflicted
+++ resolved
@@ -1,107 +1,72 @@
-{
-  "numpy_seed": 19,
-  "blenderproc_seed": "69",
-<<<<<<< HEAD
-  "models_path": "../megapose-esa",
-  "cc_textures_path": "../cc0",
-=======
-  "models_path": "/home/sfelton/megapose-cube",
-  "cc_textures_path": "/home/sfelton/cc0",
->>>>>>> 70cc2ed5
-  "camera": {
-    "px": 600,
-    "py": 600,
-    "u0": 320,
-    "v0": 240,
-    "h": 480,
-    "w": 640,
-    "randomize_params_percent": 5.0
-  },
-  "rendering": {
-<<<<<<< HEAD
-    "max_num_samples": 32,
-    "denoiser": "OPTIX"
-  },
-  "scene": {
-    "room_size_multiplier_min": 4.0,
-    "room_size_multiplier_max": 10.0,
-    "simulate_physics": true,
-    "max_num_textures": 50,
-    "distractors": {
-      "min_count": 20,
-      "max_count": 100,
-      "min_size_rel_scene": 0.02,
-      "max_size_rel_scene": 0.05,
-=======
-    "max_num_samples": 64,
-    "denoiser": null
-  },
-  "scene": {
-    "room_size_multiplier_min": 3.0,
-    "room_size_multiplier_max": 8.0,
-    "simulate_physics": true,
-    "max_num_textures": 50,
-    "distractors": {
-      "min_count": 10,
-      "max_count": 50,
-      "min_size_rel_scene": 0.05,
-      "max_size_rel_scene": 0.1,
-      "custom_distractors": "/home/sfelton/megapose-distractors",
-      "custom_distractor_proba": 0.5,
->>>>>>> 70cc2ed5
-      "displacement_max_amount": 0.0,
-      "pbr_noise": 0.5,
-      "emissive_prob": 0.0,
-      "emissive_min_strength": 2.0,
-      "emissive_max_strength": 5.0
-    },
-    "lights": {
-      "min_count": 3,
-      "max_count": 6,
-      "min_intensity": 50,
-      "max_intensity": 200
-    },
-    "objects": {
-<<<<<<< HEAD
-      "min_count": 1,
-      "max_count": 3,
-=======
-      "min_count": 2,
-      "max_count": 5,
->>>>>>> 70cc2ed5
-      "multiple_occurences": true,
-      "scale_noise": 0.2,
-      "displacement_max_amount": 0.0,
-      "pbr_noise": 0.3,
-      "cam_min_dist_rel": 1.0,
-      "cam_max_dist_rel": 3.0
-    }
-  },
-  "dataset": {
-    "save_path": "output_esa_v2",
-    "scenes_per_run": 1,
-<<<<<<< HEAD
-    "num_scenes": 100,
-    "images_per_scene": 20,
-=======
-    "num_scenes": 50,
-    "images_per_scene": 10,
-    "empty_images_per_scene": 2,
->>>>>>> 70cc2ed5
-    "pose": true,
-    "depth": false,
-    "normals": false,
-    "segmentation": false,
-    "detection": true,
-    "detection_params": {
-      "min_side_size_px": 10,
-      "min_visibility_percentage": 0.3,
-      "points_sampling_occlusion": 100
-<<<<<<< HEAD
-    }
-=======
-    },
-    "save_path": "output_cube"
->>>>>>> 70cc2ed5
-  }
-}
+{
+  "numpy_seed": 19,
+  "blenderproc_seed": "69",
+
+  "models_path": "../megapose-cube",
+  "cc_textures_path": "../cc0",
+  "camera": {
+    "px": 600,
+    "py": 600,
+    "u0": 320,
+    "v0": 240,
+    "h": 480,
+    "w": 640,
+    "randomize_params_percent": 5.0
+  },
+  "rendering": {
+    "max_num_samples": 32,
+    "denoiser": "OPTIX"
+  },
+  "scene": {
+    "room_size_multiplier_min": 3.0,
+    "room_size_multiplier_max": 8.0,
+    "simulate_physics": true,
+    "max_num_textures": 50,
+    "distractors": {
+      "min_count": 10,
+      "max_count": 50,
+      "min_size_rel_scene": 0.05,
+      "max_size_rel_scene": 0.1,
+      "custom_distractors": "../megapose-distractors",
+      "custom_distractor_proba": 0.5,
+      "displacement_max_amount": 0.0,
+      "pbr_noise": 0.5,
+      "emissive_prob": 0.0,
+      "emissive_min_strength": 2.0,
+      "emissive_max_strength": 5.0
+    },
+    "lights": {
+      "min_count": 3,
+      "max_count": 6,
+      "min_intensity": 50,
+      "max_intensity": 200
+    },
+    "objects": {
+      "min_count": 2,
+      "max_count": 5,
+      "multiple_occurences": true,
+      "scale_noise": 0.2,
+      "displacement_max_amount": 0.0,
+      "pbr_noise": 0.3,
+      "cam_min_dist_rel": 1.0,
+      "cam_max_dist_rel": 3.0
+    }
+  },
+  "dataset": {
+    "save_path": "output_cube",
+    "scenes_per_run": 1,
+    "num_scenes": 100,
+    "images_per_scene": 10,
+    "empty_images_per_scene": 2,
+    "pose": true,
+    "depth": false,
+    "normals": false,
+    "segmentation": false,
+    "detection": true,
+    "detection_params": {
+      "min_side_size_px": 10,
+      "min_visibility_percentage": 0.3,
+      "points_sampling_occlusion": 100
+    }
+  }
+}